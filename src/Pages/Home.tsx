--- conflicted
+++ resolved
@@ -3,12 +3,6 @@
 import { db } from '../lib/firebase';
 import { doc, getDoc } from 'firebase/firestore';
 import { useAuth } from '../context/auth-context';
-
-<<<<<<< HEAD
-// import { PurchaseCard } from '../Components/PCard';
-=======
-import { PurchaseCard } from '../Components/PCard';
->>>>>>> 3266f780
 import { SalesBarChartReport } from '../Components/SBGraph';
 import { SalesCard } from '../Components/SCard';
 import { TopSoldItemsCard } from '../Components/TFCard';
@@ -72,11 +66,7 @@
             <SalesCard />
           </div>
           {/* Wrapper for Purchase Card */}
-<<<<<<< HEAD
           {/* <div className="flex-1 min-w-0">
-=======
-          <div className="flex-1 min-w-[280px]">
->>>>>>> 3266f780
             <PurchaseCard />
           </div> */}
         </div>
