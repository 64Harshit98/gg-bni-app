--- conflicted
+++ resolved
@@ -6,10 +6,6 @@
 import { ROUTES } from '../../constants/routes.constants';
 // Import the xlsx library for reading Excel files
 import * as XLSX from 'xlsx';
-<<<<<<< HEAD
-// Import the xlsx library for reading Excel files
-import * as XLSX from 'xlsx';
-=======
 // Import the barcode scanner library
 import { Html5Qrcode } from 'html5-qrcode';
 
@@ -60,7 +56,6 @@
   );
 };
 
->>>>>>> 082a7db2
 
 const ItemAdd: React.FC = () => {
   const navigate = useNavigate();
@@ -78,13 +73,7 @@
   const [success, setSuccess] = useState<string | null>(null);
   const [isUploading, setIsUploading] = useState<boolean>(false);
   const fileInputRef = useRef<HTMLInputElement>(null);
-<<<<<<< HEAD
-  const [success, setSuccess] = useState<string | null>(null);
-  const [isUploading, setIsUploading] = useState<boolean>(false);
-  const fileInputRef = useRef<HTMLInputElement>(null);
-=======
   const [isScannerOpen, setIsScannerOpen] = useState(false);
->>>>>>> 082a7db2
 
   useEffect(() => {
     const fetchGroups = async () => {
