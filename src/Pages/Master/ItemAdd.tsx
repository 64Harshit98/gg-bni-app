--- conflicted
+++ resolved
@@ -58,10 +58,6 @@
       setError('Please fill in all required fields: Item Name, MRP, Amount, and Category.');
       return;
     }
-<<<<<<< HEAD
-
-=======
->>>>>>> 0552f88a
     try {
       const newItemData: Omit<Item, 'id' | 'createdAt' | 'updatedAt'> = {
         name: itemName.trim(),
@@ -122,10 +118,6 @@
             tax: parseFloat(row.tax) || 0,
             itemGroupId: String(row.itemGroupId),
             amount: parseInt(row.amount, 10), // Converted amount to integer
-<<<<<<< HEAD
-=======
-
->>>>>>> 0552f88a
           };
 
           // Use your existing createItem function to add the item
@@ -154,13 +146,8 @@
       <div className="flex items-center justify-between p-4 bg-white border-b border-gray-200 shadow-sm sticky top-0 z-10">
         <button onClick={() => navigate(ROUTES.HOME)} className="text-2xl font-bold text-gray-600">&times;</button>
         <div className="flex-1 flex justify-center items-center gap-6">
-<<<<<<< HEAD
           <NavLink to={`${ROUTES.ITEM_ADD}`} className={({ isActive }) => `flex-1 text-center py-3 border-b-2 ${isActive ? 'border-blue-600 text-blue-600 font-semibold' : 'border-transparent text-slate-500'}`}>Item Add</NavLink>
           <NavLink to={`${ROUTES.ITEM_GROUP}`} className={({ isActive }) => `flex-1 text-center py-3 border-b-2 ${isActive ? 'border-blue-600 text-blue-600 font-semibold' : 'border-transparent text-slate-500'}`}>Item Groups</NavLink>
-=======
-          <NavLink to={`${ROUTES.MASTERS}/${ROUTES.ITEM_ADD}`} className={({ isActive }) => `flex-1 text-center py-3 border-b-2 ${isActive ? 'border-blue-600 text-blue-600 font-semibold' : 'border-transparent text-slate-500'}`}>Item Add</NavLink>
-          <NavLink to={`${ROUTES.MASTERS}/${ROUTES.ITEM_GROUP}`} className={({ isActive }) => `flex-1 text-center py-3 border-b-2 ${isActive ? 'border-blue-600 text-blue-600 font-semibold' : 'border-transparent text-slate-500'}`}>Item Groups</NavLink>
->>>>>>> 0552f88a
         </div>
         <div className="w-6"></div>
       </div>
