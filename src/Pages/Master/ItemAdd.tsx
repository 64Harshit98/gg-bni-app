--- conflicted
+++ resolved
@@ -1,8 +1,11 @@
+import React, { useState, useEffect, useRef } from 'react';
 import React, { useState, useEffect, useRef } from 'react';
 import { useNavigate, NavLink } from 'react-router-dom';
 import { createItem, getItemGroups } from '../../lib/items_firebase';
 import type { Item, ItemGroup } from '../../constants/models';
 import { ROUTES } from '../../constants/routes.constants';
+// Import the xlsx library for reading Excel files
+import * as XLSX from 'xlsx';
 // Import the xlsx library for reading Excel files
 import * as XLSX from 'xlsx';
 
@@ -21,6 +24,9 @@
   const [success, setSuccess] = useState<string | null>(null);
   const [isUploading, setIsUploading] = useState<boolean>(false);
   const fileInputRef = useRef<HTMLInputElement>(null);
+  const [success, setSuccess] = useState<string | null>(null);
+  const [isUploading, setIsUploading] = useState<boolean>(false);
+  const fileInputRef = useRef<HTMLInputElement>(null);
 
   useEffect(() => {
     const fetchGroups = async () => {
@@ -47,29 +53,18 @@
     setItemPurchasePrice('');
     setItemDiscount('');
     setItemTax('');
-<<<<<<< HEAD
     setItemAmount('');
-=======
->>>>>>> f0253537
   };
 
   const handleAddItem = async () => {
     setError(null);
     setSuccess(null);
-
-<<<<<<< HEAD
+    setSuccess(null);
+
     if (!itemName.trim() || !itemMRP.trim() || !selectedCategory || !itemAmount.trim()) {
       setError('Please fill in all required fields: Item Name, MRP, Amount, and Category.');
       return;
     }
-=======
-    if (!itemName.trim() || !itemMRP.trim() || !selectedCategory) {
-      setError('Please fill in all required fields: Item Name, MRP, and Category.');
-      return;
-    }
-
-    // ... (rest of your validation logic remains the same)
->>>>>>> f0253537
 
     try {
       const newItemData: Omit<Item, 'id' | 'createdAt' | 'updatedAt'> = {
@@ -79,10 +74,7 @@
         discount: parseFloat(itemDiscount) || 0,
         tax: parseFloat(itemTax) || 0,
         itemGroupId: selectedCategory,
-<<<<<<< HEAD
         amount: parseInt(itemAmount, 10), // Converted amount to integer
-=======
->>>>>>> f0253537
       };
 
       await createItem(newItemData);
@@ -121,11 +113,7 @@
         // Process each row from the Excel file
         for (const row of json) {
           // Basic validation for each row
-<<<<<<< HEAD
           if (!row.name || !row.mrp || !row.itemGroupId || !row.amount) {
-=======
-          if (!row.name || !row.mrp || !row.itemGroupId) {
->>>>>>> f0253537
             console.warn("Skipping invalid row:", row);
             continue; // Skip rows that are missing required data
           }
@@ -137,10 +125,7 @@
             discount: parseFloat(row.discount) || 0,
             tax: parseFloat(row.tax) || 0,
             itemGroupId: String(row.itemGroupId),
-<<<<<<< HEAD
             amount: parseInt(row.amount, 10), // Converted amount to integer
-=======
->>>>>>> f0253537
           };
 
           // Use your existing createItem function to add the item
@@ -152,11 +137,7 @@
 
       } catch (err) {
         console.error('Error processing Excel file:', err);
-<<<<<<< HEAD
         setError('Failed to process file. Please ensure it is a valid .xlsx or .csv file and has columns: name, mrp, purchasePrice, discount, tax, itemGroupId, and amount.');
-=======
-        setError('Failed to process file. Please ensure it is a valid .xlsx or .csv file and has columns: name, mrp, purchasePrice, discount, tax, itemGroupId.');
->>>>>>> f0253537
       } finally {
         setIsUploading(false);
         // Reset file input to allow re-uploading the same file
@@ -172,98 +153,114 @@
     <div className="flex flex-col min-h-screen bg-white w-full">
       <div className="flex items-center justify-between p-4 bg-white border-b border-gray-200 shadow-sm sticky top-0 z-10">
         <button onClick={() => navigate(ROUTES.HOME)} className="text-2xl font-bold text-gray-600">&times;</button>
-        <div className="flex-1 flex justify-center items-center gap-6">
-          <NavLink to={`${ROUTES.MASTERS}/${ROUTES.ITEM_ADD}`} className={({ isActive }) => `flex-1 text-center py-3 border-b-2 ${isActive ? 'border-blue-600 text-blue-600 font-semibold' : 'border-transparent text-slate-500'}`}>Item Add</NavLink>
-          <NavLink to={`${ROUTES.MASTERS}/${ROUTES.ITEM_GROUP}`} className={({ isActive }) => `flex-1 text-center py-3 border-b-2 ${isActive ? 'border-blue-600 text-blue-600 font-semibold' : 'border-transparent text-slate-500'}`}>Item Groups</NavLink>
+        <div className="flex items-center justify-between p-4 bg-white border-b border-gray-200 shadow-sm sticky top-0 z-10">
+          <button onClick={() => navigate(ROUTES.HOME)} className="text-2xl font-bold text-gray-600">&times;</button>
+          <div className="flex-1 flex justify-center items-center gap-6">
+            <NavLink to={`${ROUTES.MASTERS}/${ROUTES.ITEM_ADD}`} className={({ isActive }) => `flex-1 text-center py-3 border-b-2 ${isActive ? 'border-blue-600 text-blue-600 font-semibold' : 'border-transparent text-slate-500'}`}>Item Add</NavLink>
+            <NavLink to={`${ROUTES.MASTERS}/${ROUTES.ITEM_GROUP}`} className={({ isActive }) => `flex-1 text-center py-3 border-b-2 ${isActive ? 'border-blue-600 text-blue-600 font-semibold' : 'border-transparent text-slate-500'}`}>Item Groups</NavLink>
+            <NavLink to={`${ROUTES.MASTERS}/${ROUTES.ITEM_ADD}`} className={({ isActive }) => `flex-1 text-center py-3 border-b-2 ${isActive ? 'border-blue-600 text-blue-600 font-semibold' : 'border-transparent text-slate-500'}`}>Item Add</NavLink>
+            <NavLink to={`${ROUTES.MASTERS}/${ROUTES.ITEM_GROUP}`} className={({ isActive }) => `flex-1 text-center py-3 border-b-2 ${isActive ? 'border-blue-600 text-blue-600 font-semibold' : 'border-transparent text-slate-500'}`}>Item Groups</NavLink>
+          </div>
+          <div className="w-6"></div>
         </div>
-        <div className="w-6"></div>
-      </div>
-
-      <div className="flex-grow p-4 bg-gray-50 w-full overflow-y-auto">
-        {error && <div className="mb-4 text-center p-3 bg-red-100 text-red-700 rounded-lg">{error}</div>}
-        {success && <div className="mb-4 text-center p-3 bg-green-100 text-green-700 rounded-lg">{success}</div>}
-
-        <div className="p-6 bg-white rounded-lg shadow-md">
-          {/* Import from Excel Button */}
-          <div className="mb-6 pb-6 border-b">
-            <h2 className="text-xl font-semibold text-gray-700 mb-2">Bulk Import</h2>
-<<<<<<< HEAD
-            <p className="text-sm text-gray-500 mb-3">Upload an Excel (.xlsx, .csv) file with columns: name, mrp, purchasePrice, discount, tax, itemGroupId, and amount.</p>
-=======
-            <p className="text-sm text-gray-500 mb-3">Upload an Excel (.xlsx, .csv) file with columns: name, mrp, purchasePrice, discount, tax, itemGroupId.</p>
->>>>>>> f0253537
-            <input
-              type="file"
-              ref={fileInputRef}
-              onChange={handleFileUpload}
-              className="hidden"
-              accept=".xlsx, .csv"
+
+        <div className="flex-grow p-4 bg-gray-50 w-full overflow-y-auto">
+          {error && <div className="mb-4 text-center p-3 bg-red-100 text-red-700 rounded-lg">{error}</div>}
+          {success && <div className="mb-4 text-center p-3 bg-green-100 text-green-700 rounded-lg">{success}</div>}
+
+          <div className="flex-grow p-4 bg-gray-50 w-full overflow-y-auto">
+            {error && <div className="mb-4 text-center p-3 bg-red-100 text-red-700 rounded-lg">{error}</div>}
+            {success && <div className="mb-4 text-center p-3 bg-green-100 text-green-700 rounded-lg">{success}</div>}
+
+            <div className="p-6 bg-white rounded-lg shadow-md">
+              {/* Import from Excel Button */}
+              <div className="mb-6 pb-6 border-b">
+                <h2 className="text-xl font-semibold text-gray-700 mb-2">Bulk Import</h2>
+                <p className="text-sm text-gray-500 mb-3">Upload an Excel (.xlsx, .csv) file with columns: name, mrp, purchasePrice, discount, tax, itemGroupId, and amount.</p>
+                <input
+                  type="file"
+                  ref={fileInputRef}
+                  onChange={handleFileUpload}
+                  className="hidden"
+                  accept=".xlsx, .csv"
+                />
+                <button
+                  onClick={() => fileInputRef.current?.click()}
+                  disabled={isUploading}
+                  className="w-full bg-indigo-600 text-white py-2 px-4 rounded-md font-semibold hover:bg-indigo-700 disabled:bg-indigo-400 flex items-center justify-center"
+                >
+                  {isUploading ? 'Uploading...' : 'Import from Excel'}
+                </button>
+                type="file"
+                ref={fileInputRef}
+                onChange={handleFileUpload}
+                className="hidden"
+                accept=".xlsx, .csv"
             />
-            <button
-              onClick={() => fileInputRef.current?.click()}
-              disabled={isUploading}
-              className="w-full bg-indigo-600 text-white py-2 px-4 rounded-md font-semibold hover:bg-indigo-700 disabled:bg-indigo-400 flex items-center justify-center"
-            >
-              {isUploading ? 'Uploading...' : 'Import from Excel'}
-            </button>
-          </div>
-
-          <h2 className="text-xl font-semibold text-gray-700 mb-4">Add a Single Item</h2>
-          {/* Form for adding a single item */}
-          <div className="space-y-4">
-            <div>
-              <label htmlFor="itemName" className="block text-sm font-medium text-gray-600 mb-1">Item Name</label>
-              <input type="text" id="itemName" value={itemName} onChange={(e) => setItemName(e.target.value)} placeholder="e.g., Laptop, Keyboard" className="w-full p-2 border rounded-md" />
-            </div>
-            <div>
-              <label htmlFor="itemMRP" className="block text-sm font-medium text-gray-600 mb-1">MRP</label>
-              <input type="number" id="itemMRP" value={itemMRP} onChange={(e) => setItemMRP(e.target.value)} placeholder="e.g., 999.99" className="w-full p-2 border rounded-md" />
-            </div>
-            <div>
-              <label htmlFor="itemPurchasePrice" className="block text-sm font-medium text-gray-600 mb-1">Item Purchase Price</label>
-              <input type="number" id="itemPurchasePrice" value={itemPurchasePrice} onChange={(e) => setItemPurchasePrice(e.target.value)} placeholder="e.g., 899.99" className="w-full p-2 border rounded-md" />
-            </div>
-            <div>
-              <label htmlFor="itemDiscount" className="block text-sm font-medium text-gray-600 mb-1">Item Discount (%)</label>
-              <input type="number" id="itemDiscount" value={itemDiscount} onChange={(e) => setItemDiscount(e.target.value)} placeholder="e.g., 10" className="w-full p-2 border rounded-md" />
-            </div>
-            <div>
-              <label htmlFor="itemTax" className="block text-sm font-medium text-gray-600 mb-1">Tax (%)</label>
-              <input type="number" id="itemTax" value={itemTax} onChange={(e) => setItemTax(e.target.value)} placeholder="e.g., 18" className="w-full p-2 border rounded-md" />
-            </div>
-<<<<<<< HEAD
-            {/* Added input for item amount */}
-            <div>
-              <label htmlFor="itemAmount" className="block text-sm font-medium text-gray-600 mb-1">Amount of Items</label>
-              <input type="number" id="itemAmount" value={itemAmount} onChange={(e) => setItemAmount(e.target.value)} placeholder="e.g., 50" className="w-full p-2 border rounded-md" />
-            </div>
-=======
->>>>>>> f0253537
-            <div>
-              <label htmlFor="itemCategory" className="block text-sm font-medium text-gray-600 mb-1">Category</label>
-              {loading ? <p>Loading categories...</p> : (
-                <select id="itemCategory" value={selectedCategory} onChange={(e) => setSelectedCategory(e.target.value)} className="w-full p-2 border rounded-md">
-                  <option value="">Select a category</option>
-                  {itemGroups.map((group) => (
-                    <option key={group.id} value={group.id!}>{group.name}</option>
-                  ))}
-                </select>
-              )}
+                <button
+                  onClick={() => fileInputRef.current?.click()}
+                  disabled={isUploading}
+                  className="w-full bg-indigo-600 text-white py-2 px-4 rounded-md font-semibold hover:bg-indigo-700 disabled:bg-indigo-400 flex items-center justify-center"
+                >
+                  {isUploading ? 'Uploading...' : 'Import from Excel'}
+                </button>
+              </div>
+
+              <h2 className="text-xl font-semibold text-gray-700 mb-4">Add a Single Item</h2>
+              {/* Form for adding a single item */}
+              <div className="space-y-4">
+                <div>
+                  <label htmlFor="itemName" className="block text-sm font-medium text-gray-600 mb-1">Item Name</label>
+                  <input type="text" id="itemName" value={itemName} onChange={(e) => setItemName(e.target.value)} placeholder="e.g., Laptop, Keyboard" className="w-full p-2 border rounded-md" />
+                </div>
+                <div>
+                  <label htmlFor="itemMRP" className="block text-sm font-medium text-gray-600 mb-1">MRP</label>
+                  <input type="number" id="itemMRP" value={itemMRP} onChange={(e) => setItemMRP(e.target.value)} placeholder="e.g., 999.99" className="w-full p-2 border rounded-md" />
+                </div>
+                <div>
+                  <label htmlFor="itemPurchasePrice" className="block text-sm font-medium text-gray-600 mb-1">Item Purchase Price</label>
+                  <input type="number" id="itemPurchasePrice" value={itemPurchasePrice} onChange={(e) => setItemPurchasePrice(e.target.value)} placeholder="e.g., 899.99" className="w-full p-2 border rounded-md" />
+                </div>
+                <div>
+                  <label htmlFor="itemDiscount" className="block text-sm font-medium text-gray-600 mb-1">Item Discount (%)</label>
+                  <input type="number" id="itemDiscount" value={itemDiscount} onChange={(e) => setItemDiscount(e.target.value)} placeholder="e.g., 10" className="w-full p-2 border rounded-md" />
+                </div>
+                <div>
+                  <label htmlFor="itemTax" className="block text-sm font-medium text-gray-600 mb-1">Tax (%)</label>
+                  <input type="number" id="itemTax" value={itemTax} onChange={(e) => setItemTax(e.target.value)} placeholder="e.g., 18" className="w-full p-2 border rounded-md" />
+                </div>
+                {/* Added input for item amount */}
+                <div>
+                  <label htmlFor="itemAmount" className="block text-sm font-medium text-gray-600 mb-1">Amount of Items</label>
+                  <input type="number" id="itemAmount" value={itemAmount} onChange={(e) => setItemAmount(e.target.value)} placeholder="e.g., 50" className="w-full p-2 border rounded-md" />
+                </div>
+                <div>
+                  <label htmlFor="itemCategory" className="block text-sm font-medium text-gray-600 mb-1">Category</label>
+                  {loading ? <p>Loading categories...</p> : (
+                    <select id="itemCategory" value={selectedCategory} onChange={(e) => setSelectedCategory(e.target.value)} className="w-full p-2 border rounded-md">
+                      <option value="">Select a category</option>
+                      {itemGroups.map((group) => (
+                        <option key={group.id} value={group.id!}>{group.name}</option>
+                      ))}
+                    </select>
+                  )}
+                </div>
+              </div>
             </div>
           </div>
-        </div>
-      </div>
-
-      <div className="sticky bottom-0 left-0 right-0 p-4 bg-white border-t">
-        <button
-          onClick={handleAddItem}
-          className="w-full bg-blue-600 text-white py-3 px-6 rounded-lg text-lg font-semibold shadow-md hover:bg-blue-700"
-        >
-          Add Item
-        </button>
-      </div>
-    </div>
-  );
+
+          <div className="sticky bottom-0 left-0 right-0 p-4 bg-white border-t">
+            <div className="sticky bottom-0 left-0 right-0 p-4 bg-white border-t">
+              <button
+                onClick={handleAddItem}
+                className="w-full bg-blue-600 text-white py-3 px-6 rounded-lg text-lg font-semibold shadow-md hover:bg-blue-700"
+                className="w-full bg-blue-600 text-white py-3 px-6 rounded-lg text-lg font-semibold shadow-md hover:bg-blue-700"
+              >
+                Add Item
+              </button>
+            </div>
+          </div>
+          );
 };
 
-export default ItemAdd;+          export default ItemAdd;