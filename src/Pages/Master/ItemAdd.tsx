import React, { useState, useEffect, useRef } from 'react';
import { useNavigate, NavLink } from 'react-router-dom';
import { createItem, getItemGroups } from '../../lib/items_firebase';
import type { Item, ItemGroup } from '../../constants/models';
import { ROUTES } from '../../constants/routes.constants';
// Import the xlsx library for reading Excel files
import * as XLSX from 'xlsx';

const ItemAdd: React.FC = () => {
  const navigate = useNavigate();
  const [itemName, setItemName] = useState<string>('');
  const [itemMRP, setItemMRP] = useState<string>('');
  const [itemPurchasePrice, setItemPurchasePrice] = useState<string>('');
  const [itemDiscount, setItemDiscount] = useState<string>('');
  const [itemTax, setItemTax] = useState<string>('');
  const [itemAmount, setItemAmount] = useState<string>(''); // Added state for item amount
  const [selectedCategory, setSelectedCategory] = useState<string>('');
  const [itemGroups, setItemGroups] = useState<ItemGroup[]>([]);
  const [loading, setLoading] = useState<boolean>(true);
  const [error, setError] = useState<string | null>(null);
  const [success, setSuccess] = useState<string | null>(null);
  const [isUploading, setIsUploading] = useState<boolean>(false);
  const fileInputRef = useRef<HTMLInputElement>(null);

  useEffect(() => {
    const fetchGroups = async () => {
      try {
        setLoading(true);
        const groups = await getItemGroups();
        setItemGroups(groups);
        if (groups.length > 0) {
          setSelectedCategory(groups[0].id!);
        }
      } catch (err) {
        console.error('Failed to fetch item groups:', err);
        setError('Failed to load item categories. Please try again.');
      } finally {
        setLoading(false);
      }
    };
    fetchGroups();
  }, []);

  const resetForm = () => {
    setItemName('');
    setItemMRP('');
    setItemPurchasePrice('');
    setItemDiscount('');
    setItemTax('');
<<<<<<< HEAD
    setItemAmount('');
=======
>>>>>>> 586239fe
  };

  const handleAddItem = async () => {
    setError(null);
    setSuccess(null);

<<<<<<< HEAD
    if (!itemName.trim() || !itemMRP.trim() || !selectedCategory || !itemAmount.trim()) {
      setError('Please fill in all required fields: Item Name, MRP, Amount, and Category.');
      return;
    }
=======
    if (!itemName.trim() || !itemMRP.trim() || !selectedCategory) {
      setError('Please fill in all required fields: Item Name, MRP, and Category.');
      return;
    }

    // ... (rest of your validation logic remains the same)
>>>>>>> 586239fe

    try {
      const newItemData: Omit<Item, 'id' | 'createdAt' | 'updatedAt'> = {
        name: itemName.trim(),
        mrp: parseFloat(itemMRP),
        purchasePrice: parseFloat(itemPurchasePrice) || 0,
        discount: parseFloat(itemDiscount) || 0,
        tax: parseFloat(itemTax) || 0,
        itemGroupId: selectedCategory,
<<<<<<< HEAD
        amount: parseInt(itemAmount, 10), // Converted amount to integer
=======
>>>>>>> 586239fe
      };

      await createItem(newItemData);
      setSuccess(`Item "${itemName}" added successfully!`);
      resetForm();
      setTimeout(() => setSuccess(null), 3000);

    } catch (err) {
      console.error('Error adding item:', err);
      setError('Failed to add item. Please try again.');
    }
  };

  // --- New Function to Handle Excel File Upload ---
  const handleFileUpload = (event: React.ChangeEvent<HTMLInputElement>) => {
    const file = event.target.files?.[0];
    if (!file) return;

    setIsUploading(true);
    setError(null);
    setSuccess(null);

    const reader = new FileReader();
    reader.onload = async (e) => {
      try {
        const data = new Uint8Array(e.target?.result as ArrayBuffer);
        const workbook = XLSX.read(data, { type: 'array' });
        const sheetName = workbook.SheetNames[0];
        const worksheet = workbook.Sheets[sheetName];
        const json: any[] = XLSX.utils.sheet_to_json(worksheet);

        if (json.length === 0) {
          throw new Error("The selected Excel file is empty or in the wrong format.");
        }

        // Process each row from the Excel file
        for (const row of json) {
          // Basic validation for each row
<<<<<<< HEAD
          if (!row.name || !row.mrp || !row.itemGroupId || !row.amount) {
=======
          if (!row.name || !row.mrp || !row.itemGroupId) {
>>>>>>> 586239fe
            console.warn("Skipping invalid row:", row);
            continue; // Skip rows that are missing required data
          }

          const newItemData: Omit<Item, 'id' | 'createdAt' | 'updatedAt'> = {
            name: String(row.name).trim(),
            mrp: parseFloat(row.mrp),
            purchasePrice: parseFloat(row.purchasePrice) || 0,
            discount: parseFloat(row.discount) || 0,
            tax: parseFloat(row.tax) || 0,
            itemGroupId: String(row.itemGroupId),
<<<<<<< HEAD
            amount: parseInt(row.amount, 10), // Converted amount to integer
=======
>>>>>>> 586239fe
          };

          // Use your existing createItem function to add the item
          await createItem(newItemData);
        }

        setSuccess(`${json.length} items have been successfully imported!`);
        setTimeout(() => setSuccess(null), 5000);

      } catch (err) {
        console.error('Error processing Excel file:', err);
<<<<<<< HEAD
        setError('Failed to process file. Please ensure it is a valid .xlsx or .csv file and has columns: name, mrp, purchasePrice, discount, tax, itemGroupId, and amount.');
=======
        setError('Failed to process file. Please ensure it is a valid .xlsx or .csv file and has columns: name, mrp, purchasePrice, discount, tax, itemGroupId.');
>>>>>>> 586239fe
      } finally {
        setIsUploading(false);
        // Reset file input to allow re-uploading the same file
        if (fileInputRef.current) {
          fileInputRef.current.value = '';
        }
      }
    };
    reader.readAsArrayBuffer(file);
  };

  return (
    <div className="flex flex-col min-h-screen bg-white w-full">
      <div className="flex items-center justify-between p-4 bg-white border-b border-gray-200 shadow-sm sticky top-0 z-10">
        <button onClick={() => navigate(ROUTES.HOME)} className="text-2xl font-bold text-gray-600">&times;</button>
        <div className="flex-1 flex justify-center items-center gap-6">
          <NavLink to={`${ROUTES.MASTERS}/${ROUTES.ITEM_ADD}`} className={({ isActive }) => `flex-1 text-center py-3 border-b-2 ${isActive ? 'border-blue-600 text-blue-600 font-semibold' : 'border-transparent text-slate-500'}`}>Item Add</NavLink>
          <NavLink to={`${ROUTES.MASTERS}/${ROUTES.ITEM_GROUP}`} className={({ isActive }) => `flex-1 text-center py-3 border-b-2 ${isActive ? 'border-blue-600 text-blue-600 font-semibold' : 'border-transparent text-slate-500'}`}>Item Groups</NavLink>
        </div>
        <div className="w-6"></div>
      </div>

      <div className="flex-grow p-4 bg-gray-50 w-full overflow-y-auto">
        {error && <div className="mb-4 text-center p-3 bg-red-100 text-red-700 rounded-lg">{error}</div>}
        {success && <div className="mb-4 text-center p-3 bg-green-100 text-green-700 rounded-lg">{success}</div>}

        <div className="p-6 bg-white rounded-lg shadow-md">
          {/* Import from Excel Button */}
          <div className="mb-6 pb-6 border-b">
            <h2 className="text-xl font-semibold text-gray-700 mb-2">Bulk Import</h2>
<<<<<<< HEAD
            <p className="text-sm text-gray-500 mb-3">Upload an Excel (.xlsx, .csv) file with columns: name, mrp, purchasePrice, discount, tax, itemGroupId, and amount.</p>
=======
            <p className="text-sm text-gray-500 mb-3">Upload an Excel (.xlsx, .csv) file with columns: name, mrp, purchasePrice, discount, tax, itemGroupId.</p>
>>>>>>> 586239fe
            <input
              type="file"
              ref={fileInputRef}
              onChange={handleFileUpload}
              className="hidden"
              accept=".xlsx, .csv"
            />
            <button
              onClick={() => fileInputRef.current?.click()}
              disabled={isUploading}
              className="w-full bg-indigo-600 text-white py-2 px-4 rounded-md font-semibold hover:bg-indigo-700 disabled:bg-indigo-400 flex items-center justify-center"
            >
              {isUploading ? 'Uploading...' : 'Import from Excel'}
            </button>
          </div>

          <h2 className="text-xl font-semibold text-gray-700 mb-4">Add a Single Item</h2>
          {/* Form for adding a single item */}
          <div className="space-y-4">
            <div>
              <label htmlFor="itemName" className="block text-sm font-medium text-gray-600 mb-1">Item Name</label>
              <input type="text" id="itemName" value={itemName} onChange={(e) => setItemName(e.target.value)} placeholder="e.g., Laptop, Keyboard" className="w-full p-2 border rounded-md" />
            </div>
            <div>
              <label htmlFor="itemMRP" className="block text-sm font-medium text-gray-600 mb-1">MRP</label>
              <input type="number" id="itemMRP" value={itemMRP} onChange={(e) => setItemMRP(e.target.value)} placeholder="e.g., 999.99" className="w-full p-2 border rounded-md" />
            </div>
            <div>
              <label htmlFor="itemPurchasePrice" className="block text-sm font-medium text-gray-600 mb-1">Item Purchase Price</label>
              <input type="number" id="itemPurchasePrice" value={itemPurchasePrice} onChange={(e) => setItemPurchasePrice(e.target.value)} placeholder="e.g., 899.99" className="w-full p-2 border rounded-md" />
            </div>
            <div>
              <label htmlFor="itemDiscount" className="block text-sm font-medium text-gray-600 mb-1">Item Discount (%)</label>
              <input type="number" id="itemDiscount" value={itemDiscount} onChange={(e) => setItemDiscount(e.target.value)} placeholder="e.g., 10" className="w-full p-2 border rounded-md" />
            </div>
            <div>
              <label htmlFor="itemTax" className="block text-sm font-medium text-gray-600 mb-1">Tax (%)</label>
              <input type="number" id="itemTax" value={itemTax} onChange={(e) => setItemTax(e.target.value)} placeholder="e.g., 18" className="w-full p-2 border rounded-md" />
            </div>
<<<<<<< HEAD
            {/* Added input for item amount */}
            <div>
              <label htmlFor="itemAmount" className="block text-sm font-medium text-gray-600 mb-1">Amount of Items</label>
              <input type="number" id="itemAmount" value={itemAmount} onChange={(e) => setItemAmount(e.target.value)} placeholder="e.g., 50" className="w-full p-2 border rounded-md" />
            </div>
=======
>>>>>>> 586239fe
            <div>
              <label htmlFor="itemCategory" className="block text-sm font-medium text-gray-600 mb-1">Category</label>
              {loading ? <p>Loading categories...</p> : (
                <select id="itemCategory" value={selectedCategory} onChange={(e) => setSelectedCategory(e.target.value)} className="w-full p-2 border rounded-md">
                  <option value="">Select a category</option>
                  {itemGroups.map((group) => (
                    <option key={group.id} value={group.id!}>{group.name}</option>
                  ))}
                </select>
              )}
            </div>
          </div>
        </div>
      </div>

      <div className="sticky bottom-0 left-0 right-0 p-4 bg-white border-t">
        <button
          onClick={handleAddItem}
          className="w-full bg-blue-600 text-white py-3 px-6 rounded-lg text-lg font-semibold shadow-md hover:bg-blue-700"
        >
          Add Item
        </button>
      </div>
    </div>
  );
};

export default ItemAdd;<|MERGE_RESOLUTION|>--- conflicted
+++ resolved
@@ -47,30 +47,17 @@
     setItemPurchasePrice('');
     setItemDiscount('');
     setItemTax('');
-<<<<<<< HEAD
     setItemAmount('');
-=======
->>>>>>> 586239fe
   };
 
   const handleAddItem = async () => {
     setError(null);
     setSuccess(null);
 
-<<<<<<< HEAD
     if (!itemName.trim() || !itemMRP.trim() || !selectedCategory || !itemAmount.trim()) {
       setError('Please fill in all required fields: Item Name, MRP, Amount, and Category.');
       return;
     }
-=======
-    if (!itemName.trim() || !itemMRP.trim() || !selectedCategory) {
-      setError('Please fill in all required fields: Item Name, MRP, and Category.');
-      return;
-    }
-
-    // ... (rest of your validation logic remains the same)
->>>>>>> 586239fe
-
     try {
       const newItemData: Omit<Item, 'id' | 'createdAt' | 'updatedAt'> = {
         name: itemName.trim(),
@@ -79,10 +66,7 @@
         discount: parseFloat(itemDiscount) || 0,
         tax: parseFloat(itemTax) || 0,
         itemGroupId: selectedCategory,
-<<<<<<< HEAD
         amount: parseInt(itemAmount, 10), // Converted amount to integer
-=======
->>>>>>> 586239fe
       };
 
       await createItem(newItemData);
@@ -121,11 +105,7 @@
         // Process each row from the Excel file
         for (const row of json) {
           // Basic validation for each row
-<<<<<<< HEAD
           if (!row.name || !row.mrp || !row.itemGroupId || !row.amount) {
-=======
-          if (!row.name || !row.mrp || !row.itemGroupId) {
->>>>>>> 586239fe
             console.warn("Skipping invalid row:", row);
             continue; // Skip rows that are missing required data
           }
@@ -137,10 +117,8 @@
             discount: parseFloat(row.discount) || 0,
             tax: parseFloat(row.tax) || 0,
             itemGroupId: String(row.itemGroupId),
-<<<<<<< HEAD
             amount: parseInt(row.amount, 10), // Converted amount to integer
-=======
->>>>>>> 586239fe
+
           };
 
           // Use your existing createItem function to add the item
@@ -152,11 +130,7 @@
 
       } catch (err) {
         console.error('Error processing Excel file:', err);
-<<<<<<< HEAD
         setError('Failed to process file. Please ensure it is a valid .xlsx or .csv file and has columns: name, mrp, purchasePrice, discount, tax, itemGroupId, and amount.');
-=======
-        setError('Failed to process file. Please ensure it is a valid .xlsx or .csv file and has columns: name, mrp, purchasePrice, discount, tax, itemGroupId.');
->>>>>>> 586239fe
       } finally {
         setIsUploading(false);
         // Reset file input to allow re-uploading the same file
@@ -187,11 +161,7 @@
           {/* Import from Excel Button */}
           <div className="mb-6 pb-6 border-b">
             <h2 className="text-xl font-semibold text-gray-700 mb-2">Bulk Import</h2>
-<<<<<<< HEAD
             <p className="text-sm text-gray-500 mb-3">Upload an Excel (.xlsx, .csv) file with columns: name, mrp, purchasePrice, discount, tax, itemGroupId, and amount.</p>
-=======
-            <p className="text-sm text-gray-500 mb-3">Upload an Excel (.xlsx, .csv) file with columns: name, mrp, purchasePrice, discount, tax, itemGroupId.</p>
->>>>>>> 586239fe
             <input
               type="file"
               ref={fileInputRef}
@@ -231,14 +201,11 @@
               <label htmlFor="itemTax" className="block text-sm font-medium text-gray-600 mb-1">Tax (%)</label>
               <input type="number" id="itemTax" value={itemTax} onChange={(e) => setItemTax(e.target.value)} placeholder="e.g., 18" className="w-full p-2 border rounded-md" />
             </div>
-<<<<<<< HEAD
             {/* Added input for item amount */}
             <div>
               <label htmlFor="itemAmount" className="block text-sm font-medium text-gray-600 mb-1">Amount of Items</label>
               <input type="number" id="itemAmount" value={itemAmount} onChange={(e) => setItemAmount(e.target.value)} placeholder="e.g., 50" className="w-full p-2 border rounded-md" />
             </div>
-=======
->>>>>>> 586239fe
             <div>
               <label htmlFor="itemCategory" className="block text-sm font-medium text-gray-600 mb-1">Category</label>
               {loading ? <p>Loading categories...</p> : (
