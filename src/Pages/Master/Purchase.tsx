import React, { useState, useRef, useEffect, useMemo } from 'react';
import { useNavigate, NavLink } from 'react-router-dom';
import { getItems } from '../../lib/items_firebase';
import type { Item } from '../../constants/models';
import { ROUTES } from '../../constants/routes.constants';
import { db } from '../../lib/firebase';
import { addDoc, collection, serverTimestamp, doc, updateDoc, increment as firebaseIncrement } from 'firebase/firestore';
import { useAuth } from '../../context/auth-context';

// --- Helper Types & Interfaces ---
interface PurchaseItem {
  id: string;
  name: string;
  purchasePrice: number;
  quantity: number;
}

interface PaymentMode {
  id: 'cash' | 'card' | 'upi' | 'due';
  name: string;
  description: string;
}

interface PaymentDetails {
  [key: string]: number;
}

<<<<<<< HEAD
// FIX: Added finalAmount to ensure the correct total is saved
interface PurchaseCompletionData {
  paymentDetails: PaymentDetails;
  discount: number;
  finalAmount: number;
}

// --- Reusable Modal & Spinner Components (unchanged) ---
const Modal: React.FC<{ message: string; onClose: () => void; type: 'success' | 'error' | 'info'; }> = ({ message, onClose, type }) => (
  <div className="fixed inset-0 bg-black bg-opacity-60 flex items-center justify-center z-50 p-4">
    <div className="bg-white rounded-xl shadow-2xl p-6 w-full max-w-sm text-center">
      <div className={`mx-auto mb-4 w-12 h-12 rounded-full flex items-center justify-center ${type === 'success' ? 'bg-green-100' : type === 'error' ? 'bg-red-100' : 'bg-blue-100'}`}>
=======
interface PurchaseCompletionData {
  paymentDetails: PaymentDetails;
  partyName: string;
  partyNumber: string;
  discount: number;
}

// --- Reusable Modal Component ---
const Modal: React.FC<{
  message: string;
  onClose: () => void;
  type: 'success' | 'error' | 'info';
}> = ({ message, onClose, type }) => (
  <div className="fixed inset-0 bg-black bg-opacity-60 flex items-center justify-center z-50 p-4">
    <div className="bg-white rounded-xl shadow-2xl p-6 w-full max-w-sm text-center">
      <div
        className={`mx-auto mb-4 w-12 h-12 rounded-full flex items-center justify-center ${type === 'success' ? 'bg-green-100' : type === 'error' ? 'bg-red-100' : 'bg-blue-100'}`}
      >
>>>>>>> 3266f780
        {type === 'success' && <svg className="w-6 h-6 text-green-600" fill="none" stroke="currentColor" viewBox="0 0 24 24"><path strokeLinecap="round" strokeLinejoin="round" strokeWidth="2" d="M5 13l4 4L19 7"></path></svg>}
        {type === 'error' && <svg className="w-6 h-6 text-red-600" fill="none" stroke="currentColor" viewBox="0 0 24 24"><path strokeLinecap="round" strokeLinejoin="round" strokeWidth="2" d="M6 18L18 6M6 6l12 12"></path></svg>}
        {type === 'info' && <svg className="w-6 h-6 text-blue-600" fill="none" stroke="currentColor" viewBox="0 0 24 24"><path strokeLinecap="round" strokeLinejoin="round" strokeWidth="2" d="M13 16h-1v-4h-1m1-4h.01M21 12a9 9 0 11-18 0 9 9 0 0118 0z"></path></svg>}
      </div>
      <p className="text-lg font-medium text-gray-800 mb-4">{message}</p>
      <button onClick={onClose} className="w-full bg-blue-600 text-white py-2 px-4 rounded-lg hover:bg-blue-700 transition-colors">OK</button>
    </div>
  </div>
);
const Spinner: React.FC<{ size?: string }> = ({ size = 'h-5 w-5' }) => (
  <svg className={`animate-spin text-white ${size}`} xmlns="http://www.w3.org/2000/svg" fill="none" viewBox="0 0 24 24">
    <circle className="opacity-25" cx="12" cy="12" r="10" stroke="currentColor" strokeWidth="4"></circle>
    <path className="opacity-75" fill="currentColor" d="M4 12a8 8 0 018-8V0C5.373 0 0 5.373 0 12h4zm2 5.291A7.962 7.962 0 014 12H0c0 3.042 1.135 5.824 3 7.938l3-2.647z"></path>
  </svg>
);


// --- The Payment Drawer Component ---
interface PaymentDrawerProps {
  isOpen: boolean;
  onClose: () => void;
  subtotal: number;
<<<<<<< HEAD
  partyName: string;
  onPaymentComplete: (completionData: PurchaseCompletionData) => Promise<void>;
}

const PaymentDrawer: React.FC<PaymentDrawerProps> = ({ isOpen, onClose, subtotal, partyName, onPaymentComplete }) => {
=======
  onPaymentComplete: (completionData: PurchaseCompletionData) => Promise<void>;
}

const PaymentDrawer: React.FC<PaymentDrawerProps> = ({ isOpen, onClose, subtotal, onPaymentComplete }) => {
  const [partyName, setPartyName] = useState('');
  const [partyNumber, setPartyNumber] = useState('');
>>>>>>> 3266f780
  const [discount, setDiscount] = useState(0);
  const [selectedPayments, setSelectedPayments] = useState<PaymentDetails>({});
  const [modal, setModal] = useState<{ message: string; type: 'success' | 'error' | 'info' } | null>(null);
  const [isSubmitting, setIsSubmitting] = useState(false);
  const [isDiscountLocked, setIsDiscountLocked] = useState(true);
  const longPressTimer = useRef<NodeJS.Timeout | null>(null);

  const finalPayableAmount = useMemo(() => Math.max(0, subtotal - (subtotal * (discount / 100))), [subtotal, discount]);
<<<<<<< HEAD
  const totalEnteredAmount = useMemo(() => Object.values(selectedPayments).reduce((sum, amount) => sum + (amount || 0), 0), [selectedPayments]);
=======
  const totalEnteredAmount = useMemo(() => Object.values(selectedPayments).reduce((sum, amount) => sum + amount, 0), [selectedPayments]);
>>>>>>> 3266f780
  const remainingAmount = useMemo(() => finalPayableAmount - totalEnteredAmount, [finalPayableAmount, totalEnteredAmount]);

  const transactionModes: PaymentMode[] = [
    { id: 'cash', name: 'Cash', description: 'Pay with physical currency' },
    { id: 'upi', name: 'UPI', description: 'Google Pay, PhonePe, etc.' },
    { id: 'card', name: 'Card', description: 'Credit or Debit Card' },
    { id: 'due', name: 'Due', description: 'Record as an outstanding payment' },
  ];

  useEffect(() => {
    if (isOpen) {
<<<<<<< HEAD
      setSelectedPayments({ cash: subtotal });
      setDiscount(0);
      setIsDiscountLocked(true);
    }
  }, [isOpen, subtotal]);
=======
      setSelectedPayments({ cash: finalPayableAmount });
    } else {
      setSelectedPayments({});
      setPartyName('');
      setPartyNumber('');
      setDiscount(0);
      setIsDiscountLocked(true);
    }
  }, [isOpen, finalPayableAmount]);
>>>>>>> 3266f780

  const handleModeToggle = (modeId: string) => {
    setSelectedPayments(prev => {
      const newPayments = { ...prev };
      if (newPayments[modeId] !== undefined) {
        delete newPayments[modeId];
      } else {
        newPayments[modeId] = Object.keys(newPayments).length === 0 ? finalPayableAmount : 0;
      }
      return newPayments;
    });
  };

  const handleAmountChange = (modeId: string, amount: string) => {
    const numAmount = parseFloat(amount);
    setSelectedPayments(prev => ({ ...prev, [modeId]: isNaN(numAmount) ? 0 : numAmount }));
  };

  const handleFillRemaining = (modeId: string) => {
    const currentAmount = selectedPayments[modeId] || 0;
    const amountToFill = Math.max(0, remainingAmount);
    handleAmountChange(modeId, (currentAmount + amountToFill).toFixed(2));
  };

  // FIX: This function now automatically adjusts the payment amount if only one payment mode is selected.
  const handleDiscountChange = (amount: string) => {
    const numAmount = parseFloat(amount);
    const newDiscount = isNaN(numAmount) ? 0 : numAmount;
    setDiscount(newDiscount);

    const newFinalPayable = subtotal - (subtotal * (newDiscount / 100));

    // Auto-adjust payment only if a single payment mode is active
    const paymentModes = Object.keys(selectedPayments);
    if (paymentModes.length === 1) {
      const singleMode = paymentModes[0];
      setSelectedPayments({ [singleMode]: newFinalPayable });
    }
  };

  const handleDiscountChange = (amount: string) => {
    const numAmount = parseFloat(amount);
    setDiscount(isNaN(numAmount) ? 0 : numAmount);
  };

  const handleConfirm = async () => {
    if (!partyName.trim()) {
      setModal({ message: 'Please enter a Party Name.', type: 'error' });
      return;
    }
    if (Object.keys(selectedPayments).length === 0) {
      setModal({ message: 'Please select a payment mode.', type: 'error' });
      return;
    }
<<<<<<< HEAD
    if (Math.abs(remainingAmount) > 0.01) {
=======
    if (remainingAmount !== 0) {
>>>>>>> 3266f780
      setModal({ message: `Amount mismatch. Remaining: ₹${remainingAmount.toFixed(2)}`, type: 'error' });
      return;
    }

    setIsSubmitting(true);
    try {
<<<<<<< HEAD
      // FIX: Pass the final calculated amount up to the parent
      await onPaymentComplete({ paymentDetails: selectedPayments, discount, finalAmount: finalPayableAmount });
      // Success modal is now handled by the parent component after successful save
    } catch (error) {
      console.error("Payment submission failed:", error);
      setModal({ message: (error as Error).message || 'Failed to save purchase.', type: 'error' });
=======
      await onPaymentComplete({ paymentDetails: selectedPayments, partyName, partyNumber, discount });
      setModal({ message: 'Purchase saved successfully!', type: 'success' });
      setTimeout(() => {
        setModal(null);
        onClose();
      }, 1500);
    } catch (error) {
      console.error("Payment submission failed:", error);
      setModal({ message: 'Failed to save purchase. Please try again.', type: 'error' });
>>>>>>> 3266f780
    } finally {
      setIsSubmitting(false);
    }
  };

<<<<<<< HEAD
  const handleDiscountPressStart = () => { longPressTimer.current = setTimeout(() => { setIsDiscountLocked(false); }, 500); };
  const handleDiscountPressEnd = () => { if (longPressTimer.current) { clearTimeout(longPressTimer.current); } };
  const handleDiscountClick = () => { if (isDiscountLocked) { setModal({ message: "Long press to enable discount field.", type: 'info' }); } };
=======
  const handleDiscountPressStart = () => {
    longPressTimer.current = setTimeout(() => {
      setIsDiscountLocked(false);
    }, 500);
  };

  const handleDiscountPressEnd = () => {
    if (longPressTimer.current) {
      clearTimeout(longPressTimer.current);
    }
  };

  const handleDiscountClick = () => {
    if (isDiscountLocked) {
      setModal({ message: "Long press to enable discount field.", type: 'info' });
    }
  };
>>>>>>> 3266f780

  if (!isOpen) return null;

  return (
    <div className="fixed inset-0 bg-black bg-opacity-50 z-40" onClick={onClose}>
      {modal && <Modal message={modal.message} onClose={() => setModal(null)} type={modal.type} />}
      <div className="fixed bottom-0 left-0 right-0 bg-gray-50 rounded-t-2xl shadow-xl max-h-[90vh] flex flex-col" onClick={(e) => e.stopPropagation()}>
        <div className="p-4 sticky top-0 bg-gray-50 z-10 border-b">
          <div className="w-12 h-1.5 bg-gray-300 rounded-full mx-auto mb-2"></div>
          <h2 className="text-xl font-bold text-center text-gray-800">Payment</h2>
        </div>

        <div className="overflow-y-auto p-3 space-y-3">
<<<<<<< HEAD
          <div className="bg-white rounded-xl shadow-sm p-3">
            <h3 className="font-semibold text-gray-800 text-sm">Purchasing For:</h3>
            <p className="text-gray-700">{partyName || 'N/A'}</p>
          </div>

=======
          <div className="bg-white rounded-xl shadow-sm p-3 space-y-2">
            <h3 className="font-semibold text-gray-800 text-sm">Customer Details</h3>
            <input type="text" placeholder="Party Name*" value={partyName} onChange={(e) => setPartyName(e.target.value)} className="w-full bg-gray-100 p-2 text-sm rounded-lg border-gray-300 focus:ring-blue-500 focus:border-blue-500" />
            <input type="text" placeholder="Party Number (Optional)" value={partyNumber} onChange={(e) => setPartyNumber(e.target.value)} className="w-full bg-gray-100 p-2 text-sm rounded-lg border-gray-300 focus:ring-blue-500 focus:border-blue-500" />
          </div>

          {/* --- Payment Modes Grid --- */}
>>>>>>> 3266f780
          <div className="grid grid-cols-2 gap-2">
            {transactionModes.map((mode) => {
              const isSelected = selectedPayments[mode.id] !== undefined;
              return (
                <div key={mode.id}>
<<<<<<< HEAD
                  <div onClick={() => handleModeToggle(mode.id)} className={`p-3 rounded-lg shadow-sm cursor-pointer aspect-square flex flex-col items-center justify-center text-center transition-all duration-200 ${isSelected ? 'bg-blue-600 text-white border-2 border-blue-700' : 'bg-white text-gray-800 border'}`}>
                    <h3 className="font-semibold text-sm">{mode.name}</h3>
                    <p className={`text-xs mt-1 ${isSelected ? 'text-gray-300' : 'text-gray-500'}`}>{mode.description}</p>
=======
                  <div
                    onClick={() => handleModeToggle(mode.id)}
                    className={`p-3 rounded-lg shadow-sm cursor-pointer aspect-square flex flex-col items-center justify-center text-center transition-all duration-200
                                       ${isSelected ? 'bg-gray-600 text-white border-2 border-gray-700' : 'bg-white text-gray-800 border'}`}
                  >
                    <h3 className="font-semibold text-sm">{mode.name}</h3>
                    <p className={`text-xs mt-1 ${isSelected ? 'text-blue-200' : 'text-gray-500'}`}>{mode.description}</p>
>>>>>>> 3266f780
                  </div>
                  {isSelected && (
                    <div className="mt-2 flex items-center gap-1">
                      <span className="font-bold text-gray-700">₹</span>
                      <input type="number" placeholder="0.00" value={selectedPayments[mode.id] || ''} onChange={(e) => handleAmountChange(mode.id, e.target.value)} className="flex-grow w-full bg-gray-100 p-1 text-sm rounded-lg border-gray-300 focus:ring-blue-500 focus:border-blue-500" />
<<<<<<< HEAD
                      {remainingAmount > 0.01 && <button onClick={() => handleFillRemaining(mode.id)} className="text-xs bg-blue-100 text-blue-700 font-semibold px-2 py-1 rounded-full hover:bg-blue-200">Fill</button>}
=======
                      {remainingAmount > 0 && <button onClick={() => handleFillRemaining(mode.id)} className="text-xs bg-blue-100 text-blue-700 font-semibold px-2 py-1 rounded-full hover:bg-blue-200">Fill</button>}
>>>>>>> 3266f780
                    </div>
                  )}
                </div>
              )
            })}
          </div>
        </div>

        <div className="p-4 mt-auto sticky bottom-0 bg-white border-t">
          <div className="flex justify-between items-center mb-2"><span className="text-sm text-gray-600">Subtotal:</span><span className="font-medium text-sm">₹{subtotal.toFixed(2)}</span></div>
<<<<<<< HEAD
          <div className="flex items-center justify-between mb-2 gap-2" onMouseDown={handleDiscountPressStart} onMouseUp={handleDiscountPressEnd} onTouchStart={handleDiscountPressStart} onTouchEnd={handleDiscountPressEnd} onClick={handleDiscountClick}>
            <label htmlFor="discount" className="text-sm text-gray-600">Discount (%):</label>
            <input id="discount" type="number" placeholder="0.00" value={discount || ''} onChange={(e) => handleDiscountChange(e.target.value)} readOnly={isDiscountLocked} className={`w-20 text-right bg-gray-100 p-1 text-sm rounded-md border-gray-300 focus:ring-blue-500 focus:border-blue-500 ${isDiscountLocked ? 'cursor-pointer' : ''}`} />
          </div>
          <div className="flex justify-between items-center mb-2 border-t pt-2"><span className="text-gray-800 font-semibold">Total Payable:</span><span className="font-bold text-lg text-blue-600">₹{finalPayableAmount.toFixed(2)}</span></div>
          <div className="flex justify-between items-center mb-3"><span className="text-gray-600">Remaining:</span><span className={`font-bold text-md ${Math.abs(remainingAmount) < 0.01 ? 'text-green-600' : 'text-red-600'}`}>₹{remainingAmount.toFixed(2)}</span></div>
          <button onClick={handleConfirm} disabled={isSubmitting || Math.abs(remainingAmount) > 0.01} className="w-full flex items-center justify-center bg-blue-600 text-white font-bold py-3 px-4 rounded-xl hover:bg-blue-700 transition-colors disabled:bg-gray-400">
=======
          <div
            className="flex items-center justify-between mb-2 gap-2"
            onMouseDown={handleDiscountPressStart}
            onMouseUp={handleDiscountPressEnd}
            onTouchStart={handleDiscountPressStart}
            onTouchEnd={handleDiscountPressEnd}
            onClick={handleDiscountClick}
          >
            <label htmlFor="discount" className="text-sm text-gray-600">Discount:</label>
            <input id="discount" type="number" placeholder="0.00" value={discount || ''} onChange={(e) => handleDiscountChange(e.target.value)} readOnly={isDiscountLocked} className={`w-20 text-right bg-gray-100 p-1 text-sm rounded-md border-gray-300 focus:ring-blue-500 focus:border-blue-500 ${isDiscountLocked ? 'cursor-pointer' : ''}`} />
          </div>
          <div className="flex justify-between items-center mb-2 border-t pt-2"><span className="text-gray-800 font-semibold">Total Payable:</span><span className="font-bold text-lg text-blue-600">₹{finalPayableAmount.toFixed(2)}</span></div>
          <div className="flex justify-between items-center mb-3"><span className="text-gray-600">Remaining:</span><span className={`font-bold text-md ${remainingAmount === 0 ? 'text-green-600' : 'text-red-600'}`}>₹{remainingAmount.toFixed(2)}</span></div>
          <button onClick={handleConfirm} disabled={isSubmitting || remainingAmount !== 0} className="w-full flex items-center justify-center bg-blue-600 text-white font-bold py-3 px-4 rounded-xl hover:bg-blue-700 transition-colors disabled:bg-gray-400">
>>>>>>> 3266f780
            {isSubmitting ? <Spinner /> : 'Confirm & Save Purchase'}
          </button>
        </div>
      </div>
    </div>
  );
};


// --- Main Purchase Page Component ---
const PurchasePage: React.FC = () => {
  const navigate = useNavigate();
  const { currentUser } = useAuth();
<<<<<<< HEAD
  const [modal, setModal] = useState<{ message: string; type: 'success' | 'error' | 'info' } | null>(null);
=======

  // New state to manage feedback messages
  const [modal, setModal] = useState<{ message: string; type: 'success' | 'error' | 'info' } | null>(null);

>>>>>>> 3266f780
  const [partyNumber, setPartyNumber] = useState<string>('');
  const [partyName, setPartyName] = useState<string>('');
  const [items, setItems] = useState<PurchaseItem[]>([]);
  const [selectedItem, setSelectedItem] = useState<string>('');
  const [availableItems, setAvailableItems] = useState<Item[]>([]);
  const [searchQuery, setSearchQuery] = useState<string>('');
  const [isDropdownOpen, setIsDropdownOpen] = useState<boolean>(false);
  const dropdownRef = useRef<HTMLDivElement>(null);
  const [isLoading, setIsLoading] = useState<boolean>(true);
  const [error, setError] = useState<string | null>(null);
  const [isDrawerOpen, setIsDrawerOpen] = useState(false);

  useEffect(() => {
    const fetchItems = async () => {
      try {
        setIsLoading(true);
        const fetchedItems = await getItems();
        setAvailableItems(fetchedItems);
        setError(null);
      } catch (err) {
        console.error('Failed to fetch items:', err);
        setError('Failed to load items. Please try again later.');
      } finally {
        setIsLoading(false);
      }
    };
    fetchItems();
  }, []);

  useEffect(() => {
    const handleClickOutside = (event: MouseEvent) => {
      if (dropdownRef.current && !dropdownRef.current.contains(event.target as Node)) {
        setIsDropdownOpen(false);
      }
    };
    document.addEventListener('mousedown', handleClickOutside);
    return () => document.removeEventListener('mousedown', handleClickOutside);
  }, [dropdownRef]);

  const totalAmount = useMemo(() => items.reduce((sum, item) => sum + item.purchasePrice * item.quantity, 0), [items]);

  const handleQuantityChange = (id: string, delta: number) => { setItems((prevItems) => prevItems.map((item) => item.id === id ? { ...item, quantity: Math.max(1, item.quantity + delta) } : item,),); };
  const handleDeleteItem = (id: string) => { setItems((prevItems) => prevItems.filter((item) => item.id !== id)); };
  const handleAddItemToCart = () => { if (!selectedItem) return; const itemToAdd = availableItems.find((item) => item.id === selectedItem); if (itemToAdd) { const itemExists = items.find((item) => item.id === itemToAdd.id); if (itemExists) { setItems((prevItems) => prevItems.map((item) => item.id === itemToAdd.id ? { ...item, quantity: item.quantity + 1 } : item,),); } else { setItems((prevItems) => [...prevItems, { id: itemToAdd.id!, name: itemToAdd.name, purchasePrice: itemToAdd.purchasePrice || 0, quantity: 1, },]); } setSelectedItem(''); setSearchQuery(''); } };

  const handleProceedToPayment = () => {
    if (!partyName.trim() || items.length === 0) {
      setModal({ message: 'Please enter a Party Name and add at least one item.', type: 'error' });
      return;
    }
    setIsDrawerOpen(true);
  };

<<<<<<< HEAD
  const updateItemStock = async (itemId: string, quantityAdded: number) => {
    const itemRef = doc(db, "items", itemId);
    try {
      // Assuming 'amount' is the field for stock quantity
=======
  // New function to update item amount in Firestore
  const updateItemAmount = async (itemId: string, quantityAdded: number) => {
    const itemRef = doc(db, "items", itemId);
    try {
>>>>>>> 3266f780
      await updateDoc(itemRef, {
        amount: firebaseIncrement(quantityAdded)
      });
    } catch (error) {
<<<<<<< HEAD
      console.error(`Error updating item stock for ID: ${itemId}`, error);
=======
      console.error(`Error updating item amount for ID: ${itemId}`, error);
>>>>>>> 3266f780
      throw new Error(`Failed to update inventory for item ID: ${itemId}`);
    }
  };

<<<<<<< HEAD
=======

>>>>>>> 3266f780
  const handleSavePurchase = async (completionData: PurchaseCompletionData) => {
    if (!currentUser) {
      throw new Error('User is not authenticated.');
    }
<<<<<<< HEAD
    // FIX: Destructure finalAmount from the completion data
    const { paymentDetails, discount, finalAmount } = completionData;

    // Stock check logic can be added here if needed
=======
    const { paymentDetails, partyName, partyNumber, discount } = completionData;

    // Check if enough stock is available before saving
    for (const item of items) {
      const availableItem = availableItems.find(i => i.id === item.id);
      if (availableItem && availableItem.amount < item.quantity) {
        throw new Error(`Not enough stock for item: ${item.name}. Available: ${availableItem.amount}, Requested: ${item.quantity}`);
      }
    }

>>>>>>> 3266f780

    const purchaseData = {
      userId: currentUser.uid,
      partyName: partyName.trim(),
      partyNumber: partyNumber.trim(),
      discount: discount,
      items: items.map(({ id, name, purchasePrice, quantity }) => ({
        id, name, purchasePrice, quantity,
      })),
      totalAmount: finalAmount, // FIX: Use the accurate final amount from the drawer
      paymentMethods: paymentDetails,
      createdAt: serverTimestamp(),
    };

    try {
<<<<<<< HEAD
      await addDoc(collection(db, 'purchases'), purchaseData);

      const updatePromises = items.map(item => updateItemStock(item.id, item.quantity));
      await Promise.all(updatePromises);

      // Close the drawer and show success on the main page
      setIsDrawerOpen(false);
      setModal({ message: 'Purchase saved successfully!', type: 'success' });

      // Reset form after a short delay
      setTimeout(() => {
        setModal(null);
        setPartyName('');
        setPartyNumber('');
        setItems([]);
        setSelectedItem('');
      }, 1500);

=======
      // 1. Save the purchase to the 'purchases' collection
      await addDoc(collection(db, 'purchases'), purchaseData);

      // 2. Update the amount of each purchased item in the 'items' collection
      const updatePromises = items.map(item => updateItemAmount(item.id, item.quantity));
      await Promise.all(updatePromises);


      // Reset form on success
      setPartyName('');
      setPartyNumber('');
      setItems([]);
      setSelectedItem('');
      setModal({ message: 'Purchase saved successfully!', type: 'success' });
>>>>>>> 3266f780
    } catch (err) {
      console.error('Error saving purchase:', err);
      throw err;
    }
  };

  const filteredItems = availableItems.filter((item) =>
    item.name.toLowerCase().includes(searchQuery.toLowerCase()),
  );

  const handleSelect = (item: Item) => {
    setSelectedItem(item.id!);
    setSearchQuery(item.name);
    setIsDropdownOpen(false);
  };

  return (
    <div className="flex flex-col min-h-screen bg-white w-full">
      {modal && <Modal message={modal.message} onClose={() => setModal(null)} type={modal.type} />}

<<<<<<< HEAD
      <div className="flex items-center justify-between p-4 bg-white border-b border-gray-200 shadow-sm sticky top-0 z-30">
        <button onClick={() => navigate(ROUTES.HOME)} className="text-2xl font-bold text-gray-600 bg-transparent border-none cursor-pointer p-1">&times;</button>
        <div className="flex-1 flex justify-center items-center gap-6">
          <NavLink to={`${ROUTES.PURCHASE}`} className={({ isActive }) => `flex-1 cursor-pointer border-b-2 py-3 text-center text-base font-medium transition hover:text-slate-700 ${isActive ? 'border-blue-600 font-semibold text-blue-600' : 'border-transparent text-slate-500'}`}>Purchase</NavLink>
          <NavLink to={`${ROUTES.PURCHASE_RETURN}`} className={({ isActive }) => `flex-1 cursor-pointer border-b-2 py-3 text-center text-base font-medium transition hover:text-slate-700 ${isActive ? 'border-blue-600 font-semibold text-blue-600' : 'border-transparent text-slate-500'}`}>Purchase Return</NavLink>
=======
      {/* Top Bar */}
      <div className="flex items-center justify-between p-4 bg-white border-b border-gray-200 shadow-sm sticky top-0 z-30">
        <button
          onClick={() => navigate(ROUTES.HOME)}
          className="text-2xl font-bold text-gray-600 bg-transparent border-none cursor-pointer p-1"
        >
          &times;
        </button>
        <div className="flex-1 flex justify-center items-center gap-6">
          <NavLink
            to={`${ROUTES.PURCHASE}`}
            className={({ isActive }) =>
              `flex-1 cursor-pointer border-b-2 py-3 text-center text-base font-medium transition hover:text-slate-700 ${isActive
                ? 'border-blue-600 font-semibold text-blue-600'
                : 'border-transparent text-slate-500'
              }`
            }
          >
            Purchase
          </NavLink>
          <NavLink
            to={`${ROUTES.PURCHASE_RETURN}`}
            className={({ isActive }) =>
              `flex-1 cursor-pointer border-b-2 py-3 text-center text-base font-medium transition hover:text-slate-700 ${isActive
                ? 'border-blue-600 font-semibold text-blue-600'
                : 'border-transparent text-slate-500'
              }`
            }
          >
            Purchase Return
          </NavLink>
>>>>>>> 3266f780
        </div>
        <div className="w-6"></div>
      </div>

      <div className="flex-grow p-4 bg-gray-50 w-full overflow-y-auto box-border">
        <div className="mb-4">
          <label htmlFor="party-name" className="block text-gray-700 text-sm font-medium mb-1">Party Name</label>
          <input type="text" id="party-name" value={partyName} onChange={(e) => setPartyName(e.target.value)} placeholder="Enter Party Name" className="w-full p-3 border border-gray-300 rounded-lg bg-white text-gray-800 text-base box-border placeholder-gray-500 focus:outline-none focus:ring-2 focus:ring-blue-400" />
        </div>
        <div className="mb-4">
          <label htmlFor="party-number" className="block text-gray-700 text-sm font-medium mb-1">Party Number (Optional)</label>
          <input type="text" id="party-number" value={partyNumber} onChange={(e) => setPartyNumber(e.target.value)} placeholder="Enter Party Number" className="w-full p-3 border border-gray-300 rounded-lg bg-white text-gray-800 text-base box-border placeholder-gray-500 focus:outline-none focus:ring-2 focus:ring-blue-400" />
        </div>

        <h3 className="text-gray-700 text-lg font-medium mb-4">Items</h3>
        <div className="flex flex-col gap-3 mb-6">
          {items.length === 0 ? <div className="text-center py-8 text-gray-500 bg-gray-100 rounded-lg">No items added to the list.</div> : items.map((item) => (
            <div key={item.id} className="flex items-center justify-between p-3 bg-white rounded-lg shadow-sm border border-gray-200">
              <div className="flex flex-col">
                <p className="text-gray-800 font-medium">{item.name}</p>
                <p className="text-gray-600 text-sm">₹{item.purchasePrice.toFixed(2)}</p>
              </div>
              <div className="flex items-center gap-2">
                <button className="flex items-center justify-center w-7 h-7 rounded-full bg-gray-200 text-gray-700 text-lg font-bold cursor-pointer transition hover:bg-gray-300 disabled:opacity-50" onClick={() => handleQuantityChange(item.id, -1)} disabled={item.quantity === 1}>-</button>
                <span className="text-gray-800 font-semibold w-6 text-center">{item.quantity}</span>
                <button className="flex items-center justify-center w-7 h-7 rounded-full bg-gray-200 text-gray-700 text-lg font-bold cursor-pointer transition hover:bg-gray-300" onClick={() => handleQuantityChange(item.id, 1)}>+</button>
                <button className="text-gray-500 hover:text-red-500 transition-colors" onClick={() => handleDeleteItem(item.id)} title="Remove item"><svg xmlns="http://www.w3.org/2000/svg" width="20" height="20" viewBox="0 0 24 24" fill="none" stroke="currentColor" strokeWidth="2" strokeLinecap="round" strokeLinejoin="round"><path d="M18 6 6 18" /><path d="m6 6 12 12" /></svg></button>
              </div>
            </div>
          ))}
        </div>

        <div className="mb-4 relative" ref={dropdownRef}>
          <label className="block text-gray-700 text-sm font-medium mb-1">Search & Add Item</label>
          <div className="flex gap-2">
            <input type="text" value={searchQuery} onChange={(e) => { setSearchQuery(e.target.value); setIsDropdownOpen(true); }} onFocus={() => setIsDropdownOpen(true)} placeholder="Search for an item..." className="flex-grow w-full p-3 border border-gray-300 rounded-md text-base focus:border-blue-400 focus:outline-none focus:ring-2 focus:ring-blue-200" autoComplete="off" />
            <button onClick={handleAddItemToCart} className="bg-blue-600 text-white py-3 px-5 rounded-md text-base font-semibold transition hover:bg-blue-700 disabled:bg-blue-300" disabled={!selectedItem}>Add</button>
          </div>
          {isDropdownOpen && <div className="absolute top-full left-0 right-0 z-20 mt-1 bg-white border border-gray-300 rounded-md shadow-lg max-h-52 overflow-y-auto">{isLoading ? <div className="p-3 text-gray-500">Loading items...</div> : error ? <div className="p-3 text-red-600">Error loading items.</div> : filteredItems.length === 0 ? <div className="p-3 text-gray-500">No items found.</div> : filteredItems.map((item) => (<div key={item.id} className="p-3 cursor-pointer border-b last:border-b-0 hover:bg-gray-100" onClick={() => handleSelect(item)}>{item.name}</div>))}</div>}
        </div>
      </div>

      <div className="sticky bottom-0 left-0 right-0 p-4 bg-white border-t border-gray-200 shadow-[0_-2px_5px_rgba(0,0,0,0.05)]">
        <div className="flex justify-between items-center mb-3">
          <p className="text-gray-700 text-lg font-medium">Total Amount</p>
          <p className="text-gray-900 text-2xl font-bold">₹{totalAmount.toFixed(2)}</p>
        </div>
        <button onClick={handleProceedToPayment} className="w-full bg-green-600 text-white p-3 rounded-lg text-lg font-semibold shadow-md transition hover:bg-green-700 disabled:opacity-50 disabled:cursor-not-allowed" disabled={items.length === 0}>Proceed to Payment</button>
      </div>

      <PaymentDrawer
        isOpen={isDrawerOpen}
        onClose={() => setIsDrawerOpen(false)}
        subtotal={totalAmount}
<<<<<<< HEAD
        partyName={partyName}
=======
>>>>>>> 3266f780
        onPaymentComplete={handleSavePurchase}
      />
    </div>
  );
};

export default PurchasePage;<|MERGE_RESOLUTION|>--- conflicted
+++ resolved
@@ -24,8 +24,6 @@
 interface PaymentDetails {
   [key: string]: number;
 }
-
-<<<<<<< HEAD
 // FIX: Added finalAmount to ensure the correct total is saved
 interface PurchaseCompletionData {
   paymentDetails: PaymentDetails;
@@ -38,26 +36,6 @@
   <div className="fixed inset-0 bg-black bg-opacity-60 flex items-center justify-center z-50 p-4">
     <div className="bg-white rounded-xl shadow-2xl p-6 w-full max-w-sm text-center">
       <div className={`mx-auto mb-4 w-12 h-12 rounded-full flex items-center justify-center ${type === 'success' ? 'bg-green-100' : type === 'error' ? 'bg-red-100' : 'bg-blue-100'}`}>
-=======
-interface PurchaseCompletionData {
-  paymentDetails: PaymentDetails;
-  partyName: string;
-  partyNumber: string;
-  discount: number;
-}
-
-// --- Reusable Modal Component ---
-const Modal: React.FC<{
-  message: string;
-  onClose: () => void;
-  type: 'success' | 'error' | 'info';
-}> = ({ message, onClose, type }) => (
-  <div className="fixed inset-0 bg-black bg-opacity-60 flex items-center justify-center z-50 p-4">
-    <div className="bg-white rounded-xl shadow-2xl p-6 w-full max-w-sm text-center">
-      <div
-        className={`mx-auto mb-4 w-12 h-12 rounded-full flex items-center justify-center ${type === 'success' ? 'bg-green-100' : type === 'error' ? 'bg-red-100' : 'bg-blue-100'}`}
-      >
->>>>>>> 3266f780
         {type === 'success' && <svg className="w-6 h-6 text-green-600" fill="none" stroke="currentColor" viewBox="0 0 24 24"><path strokeLinecap="round" strokeLinejoin="round" strokeWidth="2" d="M5 13l4 4L19 7"></path></svg>}
         {type === 'error' && <svg className="w-6 h-6 text-red-600" fill="none" stroke="currentColor" viewBox="0 0 24 24"><path strokeLinecap="round" strokeLinejoin="round" strokeWidth="2" d="M6 18L18 6M6 6l12 12"></path></svg>}
         {type === 'info' && <svg className="w-6 h-6 text-blue-600" fill="none" stroke="currentColor" viewBox="0 0 24 24"><path strokeLinecap="round" strokeLinejoin="round" strokeWidth="2" d="M13 16h-1v-4h-1m1-4h.01M21 12a9 9 0 11-18 0 9 9 0 0118 0z"></path></svg>}
@@ -80,20 +58,11 @@
   isOpen: boolean;
   onClose: () => void;
   subtotal: number;
-<<<<<<< HEAD
   partyName: string;
   onPaymentComplete: (completionData: PurchaseCompletionData) => Promise<void>;
 }
 
 const PaymentDrawer: React.FC<PaymentDrawerProps> = ({ isOpen, onClose, subtotal, partyName, onPaymentComplete }) => {
-=======
-  onPaymentComplete: (completionData: PurchaseCompletionData) => Promise<void>;
-}
-
-const PaymentDrawer: React.FC<PaymentDrawerProps> = ({ isOpen, onClose, subtotal, onPaymentComplete }) => {
-  const [partyName, setPartyName] = useState('');
-  const [partyNumber, setPartyNumber] = useState('');
->>>>>>> 3266f780
   const [discount, setDiscount] = useState(0);
   const [selectedPayments, setSelectedPayments] = useState<PaymentDetails>({});
   const [modal, setModal] = useState<{ message: string; type: 'success' | 'error' | 'info' } | null>(null);
@@ -102,11 +71,7 @@
   const longPressTimer = useRef<NodeJS.Timeout | null>(null);
 
   const finalPayableAmount = useMemo(() => Math.max(0, subtotal - (subtotal * (discount / 100))), [subtotal, discount]);
-<<<<<<< HEAD
   const totalEnteredAmount = useMemo(() => Object.values(selectedPayments).reduce((sum, amount) => sum + (amount || 0), 0), [selectedPayments]);
-=======
-  const totalEnteredAmount = useMemo(() => Object.values(selectedPayments).reduce((sum, amount) => sum + amount, 0), [selectedPayments]);
->>>>>>> 3266f780
   const remainingAmount = useMemo(() => finalPayableAmount - totalEnteredAmount, [finalPayableAmount, totalEnteredAmount]);
 
   const transactionModes: PaymentMode[] = [
@@ -118,23 +83,11 @@
 
   useEffect(() => {
     if (isOpen) {
-<<<<<<< HEAD
       setSelectedPayments({ cash: subtotal });
       setDiscount(0);
       setIsDiscountLocked(true);
     }
   }, [isOpen, subtotal]);
-=======
-      setSelectedPayments({ cash: finalPayableAmount });
-    } else {
-      setSelectedPayments({});
-      setPartyName('');
-      setPartyNumber('');
-      setDiscount(0);
-      setIsDiscountLocked(true);
-    }
-  }, [isOpen, finalPayableAmount]);
->>>>>>> 3266f780
 
   const handleModeToggle = (modeId: string) => {
     setSelectedPayments(prev => {
@@ -189,63 +142,27 @@
       setModal({ message: 'Please select a payment mode.', type: 'error' });
       return;
     }
-<<<<<<< HEAD
     if (Math.abs(remainingAmount) > 0.01) {
-=======
-    if (remainingAmount !== 0) {
->>>>>>> 3266f780
       setModal({ message: `Amount mismatch. Remaining: ₹${remainingAmount.toFixed(2)}`, type: 'error' });
       return;
     }
 
     setIsSubmitting(true);
     try {
-<<<<<<< HEAD
       // FIX: Pass the final calculated amount up to the parent
       await onPaymentComplete({ paymentDetails: selectedPayments, discount, finalAmount: finalPayableAmount });
       // Success modal is now handled by the parent component after successful save
     } catch (error) {
       console.error("Payment submission failed:", error);
       setModal({ message: (error as Error).message || 'Failed to save purchase.', type: 'error' });
-=======
-      await onPaymentComplete({ paymentDetails: selectedPayments, partyName, partyNumber, discount });
-      setModal({ message: 'Purchase saved successfully!', type: 'success' });
-      setTimeout(() => {
-        setModal(null);
-        onClose();
-      }, 1500);
-    } catch (error) {
-      console.error("Payment submission failed:", error);
-      setModal({ message: 'Failed to save purchase. Please try again.', type: 'error' });
->>>>>>> 3266f780
     } finally {
       setIsSubmitting(false);
     }
   };
 
-<<<<<<< HEAD
   const handleDiscountPressStart = () => { longPressTimer.current = setTimeout(() => { setIsDiscountLocked(false); }, 500); };
   const handleDiscountPressEnd = () => { if (longPressTimer.current) { clearTimeout(longPressTimer.current); } };
   const handleDiscountClick = () => { if (isDiscountLocked) { setModal({ message: "Long press to enable discount field.", type: 'info' }); } };
-=======
-  const handleDiscountPressStart = () => {
-    longPressTimer.current = setTimeout(() => {
-      setIsDiscountLocked(false);
-    }, 500);
-  };
-
-  const handleDiscountPressEnd = () => {
-    if (longPressTimer.current) {
-      clearTimeout(longPressTimer.current);
-    }
-  };
-
-  const handleDiscountClick = () => {
-    if (isDiscountLocked) {
-      setModal({ message: "Long press to enable discount field.", type: 'info' });
-    }
-  };
->>>>>>> 3266f780
 
   if (!isOpen) return null;
 
@@ -259,49 +176,25 @@
         </div>
 
         <div className="overflow-y-auto p-3 space-y-3">
-<<<<<<< HEAD
           <div className="bg-white rounded-xl shadow-sm p-3">
             <h3 className="font-semibold text-gray-800 text-sm">Purchasing For:</h3>
             <p className="text-gray-700">{partyName || 'N/A'}</p>
           </div>
 
-=======
-          <div className="bg-white rounded-xl shadow-sm p-3 space-y-2">
-            <h3 className="font-semibold text-gray-800 text-sm">Customer Details</h3>
-            <input type="text" placeholder="Party Name*" value={partyName} onChange={(e) => setPartyName(e.target.value)} className="w-full bg-gray-100 p-2 text-sm rounded-lg border-gray-300 focus:ring-blue-500 focus:border-blue-500" />
-            <input type="text" placeholder="Party Number (Optional)" value={partyNumber} onChange={(e) => setPartyNumber(e.target.value)} className="w-full bg-gray-100 p-2 text-sm rounded-lg border-gray-300 focus:ring-blue-500 focus:border-blue-500" />
-          </div>
-
-          {/* --- Payment Modes Grid --- */}
->>>>>>> 3266f780
           <div className="grid grid-cols-2 gap-2">
             {transactionModes.map((mode) => {
               const isSelected = selectedPayments[mode.id] !== undefined;
               return (
                 <div key={mode.id}>
-<<<<<<< HEAD
                   <div onClick={() => handleModeToggle(mode.id)} className={`p-3 rounded-lg shadow-sm cursor-pointer aspect-square flex flex-col items-center justify-center text-center transition-all duration-200 ${isSelected ? 'bg-blue-600 text-white border-2 border-blue-700' : 'bg-white text-gray-800 border'}`}>
                     <h3 className="font-semibold text-sm">{mode.name}</h3>
                     <p className={`text-xs mt-1 ${isSelected ? 'text-gray-300' : 'text-gray-500'}`}>{mode.description}</p>
-=======
-                  <div
-                    onClick={() => handleModeToggle(mode.id)}
-                    className={`p-3 rounded-lg shadow-sm cursor-pointer aspect-square flex flex-col items-center justify-center text-center transition-all duration-200
-                                       ${isSelected ? 'bg-gray-600 text-white border-2 border-gray-700' : 'bg-white text-gray-800 border'}`}
-                  >
-                    <h3 className="font-semibold text-sm">{mode.name}</h3>
-                    <p className={`text-xs mt-1 ${isSelected ? 'text-blue-200' : 'text-gray-500'}`}>{mode.description}</p>
->>>>>>> 3266f780
                   </div>
                   {isSelected && (
                     <div className="mt-2 flex items-center gap-1">
                       <span className="font-bold text-gray-700">₹</span>
                       <input type="number" placeholder="0.00" value={selectedPayments[mode.id] || ''} onChange={(e) => handleAmountChange(mode.id, e.target.value)} className="flex-grow w-full bg-gray-100 p-1 text-sm rounded-lg border-gray-300 focus:ring-blue-500 focus:border-blue-500" />
-<<<<<<< HEAD
                       {remainingAmount > 0.01 && <button onClick={() => handleFillRemaining(mode.id)} className="text-xs bg-blue-100 text-blue-700 font-semibold px-2 py-1 rounded-full hover:bg-blue-200">Fill</button>}
-=======
-                      {remainingAmount > 0 && <button onClick={() => handleFillRemaining(mode.id)} className="text-xs bg-blue-100 text-blue-700 font-semibold px-2 py-1 rounded-full hover:bg-blue-200">Fill</button>}
->>>>>>> 3266f780
                     </div>
                   )}
                 </div>
@@ -312,7 +205,7 @@
 
         <div className="p-4 mt-auto sticky bottom-0 bg-white border-t">
           <div className="flex justify-between items-center mb-2"><span className="text-sm text-gray-600">Subtotal:</span><span className="font-medium text-sm">₹{subtotal.toFixed(2)}</span></div>
-<<<<<<< HEAD
+
           <div className="flex items-center justify-between mb-2 gap-2" onMouseDown={handleDiscountPressStart} onMouseUp={handleDiscountPressEnd} onTouchStart={handleDiscountPressStart} onTouchEnd={handleDiscountPressEnd} onClick={handleDiscountClick}>
             <label htmlFor="discount" className="text-sm text-gray-600">Discount (%):</label>
             <input id="discount" type="number" placeholder="0.00" value={discount || ''} onChange={(e) => handleDiscountChange(e.target.value)} readOnly={isDiscountLocked} className={`w-20 text-right bg-gray-100 p-1 text-sm rounded-md border-gray-300 focus:ring-blue-500 focus:border-blue-500 ${isDiscountLocked ? 'cursor-pointer' : ''}`} />
@@ -320,22 +213,6 @@
           <div className="flex justify-between items-center mb-2 border-t pt-2"><span className="text-gray-800 font-semibold">Total Payable:</span><span className="font-bold text-lg text-blue-600">₹{finalPayableAmount.toFixed(2)}</span></div>
           <div className="flex justify-between items-center mb-3"><span className="text-gray-600">Remaining:</span><span className={`font-bold text-md ${Math.abs(remainingAmount) < 0.01 ? 'text-green-600' : 'text-red-600'}`}>₹{remainingAmount.toFixed(2)}</span></div>
           <button onClick={handleConfirm} disabled={isSubmitting || Math.abs(remainingAmount) > 0.01} className="w-full flex items-center justify-center bg-blue-600 text-white font-bold py-3 px-4 rounded-xl hover:bg-blue-700 transition-colors disabled:bg-gray-400">
-=======
-          <div
-            className="flex items-center justify-between mb-2 gap-2"
-            onMouseDown={handleDiscountPressStart}
-            onMouseUp={handleDiscountPressEnd}
-            onTouchStart={handleDiscountPressStart}
-            onTouchEnd={handleDiscountPressEnd}
-            onClick={handleDiscountClick}
-          >
-            <label htmlFor="discount" className="text-sm text-gray-600">Discount:</label>
-            <input id="discount" type="number" placeholder="0.00" value={discount || ''} onChange={(e) => handleDiscountChange(e.target.value)} readOnly={isDiscountLocked} className={`w-20 text-right bg-gray-100 p-1 text-sm rounded-md border-gray-300 focus:ring-blue-500 focus:border-blue-500 ${isDiscountLocked ? 'cursor-pointer' : ''}`} />
-          </div>
-          <div className="flex justify-between items-center mb-2 border-t pt-2"><span className="text-gray-800 font-semibold">Total Payable:</span><span className="font-bold text-lg text-blue-600">₹{finalPayableAmount.toFixed(2)}</span></div>
-          <div className="flex justify-between items-center mb-3"><span className="text-gray-600">Remaining:</span><span className={`font-bold text-md ${remainingAmount === 0 ? 'text-green-600' : 'text-red-600'}`}>₹{remainingAmount.toFixed(2)}</span></div>
-          <button onClick={handleConfirm} disabled={isSubmitting || remainingAmount !== 0} className="w-full flex items-center justify-center bg-blue-600 text-white font-bold py-3 px-4 rounded-xl hover:bg-blue-700 transition-colors disabled:bg-gray-400">
->>>>>>> 3266f780
             {isSubmitting ? <Spinner /> : 'Confirm & Save Purchase'}
           </button>
         </div>
@@ -349,14 +226,8 @@
 const PurchasePage: React.FC = () => {
   const navigate = useNavigate();
   const { currentUser } = useAuth();
-<<<<<<< HEAD
+
   const [modal, setModal] = useState<{ message: string; type: 'success' | 'error' | 'info' } | null>(null);
-=======
-
-  // New state to manage feedback messages
-  const [modal, setModal] = useState<{ message: string; type: 'success' | 'error' | 'info' } | null>(null);
-
->>>>>>> 3266f780
   const [partyNumber, setPartyNumber] = useState<string>('');
   const [partyName, setPartyName] = useState<string>('');
   const [items, setItems] = useState<PurchaseItem[]>([]);
@@ -410,55 +281,27 @@
     setIsDrawerOpen(true);
   };
 
-<<<<<<< HEAD
+
   const updateItemStock = async (itemId: string, quantityAdded: number) => {
     const itemRef = doc(db, "items", itemId);
     try {
       // Assuming 'amount' is the field for stock quantity
-=======
-  // New function to update item amount in Firestore
-  const updateItemAmount = async (itemId: string, quantityAdded: number) => {
-    const itemRef = doc(db, "items", itemId);
-    try {
->>>>>>> 3266f780
       await updateDoc(itemRef, {
         amount: firebaseIncrement(quantityAdded)
       });
     } catch (error) {
-<<<<<<< HEAD
       console.error(`Error updating item stock for ID: ${itemId}`, error);
-=======
-      console.error(`Error updating item amount for ID: ${itemId}`, error);
->>>>>>> 3266f780
       throw new Error(`Failed to update inventory for item ID: ${itemId}`);
     }
   };
-
-<<<<<<< HEAD
-=======
-
->>>>>>> 3266f780
   const handleSavePurchase = async (completionData: PurchaseCompletionData) => {
     if (!currentUser) {
       throw new Error('User is not authenticated.');
     }
-<<<<<<< HEAD
     // FIX: Destructure finalAmount from the completion data
     const { paymentDetails, discount, finalAmount } = completionData;
 
     // Stock check logic can be added here if needed
-=======
-    const { paymentDetails, partyName, partyNumber, discount } = completionData;
-
-    // Check if enough stock is available before saving
-    for (const item of items) {
-      const availableItem = availableItems.find(i => i.id === item.id);
-      if (availableItem && availableItem.amount < item.quantity) {
-        throw new Error(`Not enough stock for item: ${item.name}. Available: ${availableItem.amount}, Requested: ${item.quantity}`);
-      }
-    }
-
->>>>>>> 3266f780
 
     const purchaseData = {
       userId: currentUser.uid,
@@ -474,7 +317,6 @@
     };
 
     try {
-<<<<<<< HEAD
       await addDoc(collection(db, 'purchases'), purchaseData);
 
       const updatePromises = items.map(item => updateItemStock(item.id, item.quantity));
@@ -493,22 +335,6 @@
         setSelectedItem('');
       }, 1500);
 
-=======
-      // 1. Save the purchase to the 'purchases' collection
-      await addDoc(collection(db, 'purchases'), purchaseData);
-
-      // 2. Update the amount of each purchased item in the 'items' collection
-      const updatePromises = items.map(item => updateItemAmount(item.id, item.quantity));
-      await Promise.all(updatePromises);
-
-
-      // Reset form on success
-      setPartyName('');
-      setPartyNumber('');
-      setItems([]);
-      setSelectedItem('');
-      setModal({ message: 'Purchase saved successfully!', type: 'success' });
->>>>>>> 3266f780
     } catch (err) {
       console.error('Error saving purchase:', err);
       throw err;
@@ -529,45 +355,11 @@
     <div className="flex flex-col min-h-screen bg-white w-full">
       {modal && <Modal message={modal.message} onClose={() => setModal(null)} type={modal.type} />}
 
-<<<<<<< HEAD
       <div className="flex items-center justify-between p-4 bg-white border-b border-gray-200 shadow-sm sticky top-0 z-30">
         <button onClick={() => navigate(ROUTES.HOME)} className="text-2xl font-bold text-gray-600 bg-transparent border-none cursor-pointer p-1">&times;</button>
         <div className="flex-1 flex justify-center items-center gap-6">
           <NavLink to={`${ROUTES.PURCHASE}`} className={({ isActive }) => `flex-1 cursor-pointer border-b-2 py-3 text-center text-base font-medium transition hover:text-slate-700 ${isActive ? 'border-blue-600 font-semibold text-blue-600' : 'border-transparent text-slate-500'}`}>Purchase</NavLink>
           <NavLink to={`${ROUTES.PURCHASE_RETURN}`} className={({ isActive }) => `flex-1 cursor-pointer border-b-2 py-3 text-center text-base font-medium transition hover:text-slate-700 ${isActive ? 'border-blue-600 font-semibold text-blue-600' : 'border-transparent text-slate-500'}`}>Purchase Return</NavLink>
-=======
-      {/* Top Bar */}
-      <div className="flex items-center justify-between p-4 bg-white border-b border-gray-200 shadow-sm sticky top-0 z-30">
-        <button
-          onClick={() => navigate(ROUTES.HOME)}
-          className="text-2xl font-bold text-gray-600 bg-transparent border-none cursor-pointer p-1"
-        >
-          &times;
-        </button>
-        <div className="flex-1 flex justify-center items-center gap-6">
-          <NavLink
-            to={`${ROUTES.PURCHASE}`}
-            className={({ isActive }) =>
-              `flex-1 cursor-pointer border-b-2 py-3 text-center text-base font-medium transition hover:text-slate-700 ${isActive
-                ? 'border-blue-600 font-semibold text-blue-600'
-                : 'border-transparent text-slate-500'
-              }`
-            }
-          >
-            Purchase
-          </NavLink>
-          <NavLink
-            to={`${ROUTES.PURCHASE_RETURN}`}
-            className={({ isActive }) =>
-              `flex-1 cursor-pointer border-b-2 py-3 text-center text-base font-medium transition hover:text-slate-700 ${isActive
-                ? 'border-blue-600 font-semibold text-blue-600'
-                : 'border-transparent text-slate-500'
-              }`
-            }
-          >
-            Purchase Return
-          </NavLink>
->>>>>>> 3266f780
         </div>
         <div className="w-6"></div>
       </div>
@@ -622,10 +414,7 @@
         isOpen={isDrawerOpen}
         onClose={() => setIsDrawerOpen(false)}
         subtotal={totalAmount}
-<<<<<<< HEAD
         partyName={partyName}
-=======
->>>>>>> 3266f780
         onPaymentComplete={handleSavePurchase}
       />
     </div>
