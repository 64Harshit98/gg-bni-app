import React, { useState, useRef, useEffect, useMemo } from 'react';
import { useNavigate, NavLink } from 'react-router-dom';
import { getItems } from '../../lib/items_firebase';
import type { Item, PurchaseItem, PaymentMode, PaymentDetails, PurchaseCompletionData, PaymentDrawerProps } from '../../constants/models';
import { ROUTES } from '../../constants/routes.constants';
import { db } from '../../lib/firebase';
import { addDoc, collection, serverTimestamp, doc, updateDoc, increment as firebaseIncrement } from 'firebase/firestore';
import { useAuth } from '../../context/auth-context';

<<<<<<< HEAD
// --- Helper Types & Interfaces ---
interface PurchaseItem {
  id: string;
  name: string;
  purchasePrice: number;
  quantity: number;
}

interface PaymentMode {
  id: 'cash' | 'card' | 'upi' | 'due';
  name: string;
  description: string;
}

interface PaymentDetails {
  [key: string]: number;
}

// FIX: Added finalAmount to ensure the correct total is saved
interface PurchaseCompletionData {
  paymentDetails: PaymentDetails;
  discount: number;
  finalAmount: number;
  finalAmount: number;
}

// --- Reusable Modal & Spinner Components (unchanged) ---
const Modal: React.FC<{ message: string; onClose: () => void; type: 'success' | 'error' | 'info'; }> = ({ message, onClose, type }) => (
// --- Reusable Modal & Spinner Components (unchanged) ---
const Modal: React.FC<{ message: string; onClose: () => void; type: 'success' | 'error' | 'info'; }> = ({ message, onClose, type }) => (
    <div className="fixed inset-0 bg-black bg-opacity-60 flex items-center justify-center z-50 p-4">
      <div className="bg-white rounded-xl shadow-2xl p-6 w-full max-w-sm text-center">
        <div className={`mx-auto mb-4 w-12 h-12 rounded-full flex items-center justify-center ${type === 'success' ? 'bg-green-100' : type === 'error' ? 'bg-red-100' : 'bg-blue-100'}`}>
          <div className={`mx-auto mb-4 w-12 h-12 rounded-full flex items-center justify-center ${type === 'success' ? 'bg-green-100' : type === 'error' ? 'bg-red-100' : 'bg-blue-100'}`}>
            {type === 'success' && <svg className="w-6 h-6 text-green-600" fill="none" stroke="currentColor" viewBox="0 0 24 24"><path strokeLinecap="round" strokeLinejoin="round" strokeWidth="2" d="M5 13l4 4L19 7"></path></svg>}
            {type === 'error' && <svg className="w-6 h-6 text-red-600" fill="none" stroke="currentColor" viewBox="0 0 24 24"><path strokeLinecap="round" strokeLinejoin="round" strokeWidth="2" d="M6 18L18 6M6 6l12 12"></path></svg>}
            {type === 'info' && <svg className="w-6 h-6 text-blue-600" fill="none" stroke="currentColor" viewBox="0 0 24 24"><path strokeLinecap="round" strokeLinejoin="round" strokeWidth="2" d="M13 16h-1v-4h-1m1-4h.01M21 12a9 9 0 11-18 0 9 9 0 0118 0z"></path></svg>}
          </div>
          <p className="text-lg font-medium text-gray-800 mb-4">{message}</p>
          <button onClick={onClose} className="w-full bg-blue-600 text-white py-2 px-4 rounded-lg hover:bg-blue-700 transition-colors">OK</button>
        </div>
      </div>
      );
      const Spinner: React.FC<{ size ?: string}> = ({size = 'h-5 w-5'}) => (
        <svg className={`animate-spin text-white ${size}`} xmlns="http://www.w3.org/2000/svg" fill="none" viewBox="0 0 24 24">
          <circle className="opacity-25" cx="12" cy="12" r="10" stroke="currentColor" strokeWidth="4"></circle>
          <path className="opacity-75" fill="currentColor" d="M4 12a8 8 0 018-8V0C5.373 0 0 5.373 0 12h4zm2 5.291A7.962 7.962 0 014 12H0c0 3.042 1.135 5.824 3 7.938l3-2.647z"></path>
        </svg>
        );



        // --- The Payment Drawer Component ---
        interface PaymentDrawerProps {
          isOpen: boolean;
  onClose: () => void;
        subtotal: number;
        partyName: string;
        partyName: string;
  onPaymentComplete: (completionData: PurchaseCompletionData) => Promise<void>;
}

          const PaymentDrawer: React.FC<PaymentDrawerProps> = ({isOpen, onClose, subtotal, partyName, onPaymentComplete}) => {
const PaymentDrawer: React.FC<PaymentDrawerProps> = ({isOpen, onClose, subtotal, partyName, onPaymentComplete}) => {
  const [discount, setDiscount] = useState(0);
              const [selectedPayments, setSelectedPayments] = useState<PaymentDetails>({ });
                const [modal, setModal] = useState<{ message: string; type: 'success' | 'error' | 'info' } | null>(null);
                const [isSubmitting, setIsSubmitting] = useState(false);
                const [isDiscountLocked, setIsDiscountLocked] = useState(true);
                const longPressTimer = useRef<NodeJS.Timeout | null>(null);

  const finalPayableAmount = useMemo(() => Math.max(0, subtotal - (subtotal * (discount / 100))), [subtotal, discount]);
  const totalEnteredAmount = useMemo(() => Object.values(selectedPayments).reduce((sum, amount) => sum + (amount || 0), 0), [selectedPayments]);
  const totalEnteredAmount = useMemo(() => Object.values(selectedPayments).reduce((sum, amount) => sum + (amount || 0), 0), [selectedPayments]);
  const remainingAmount = useMemo(() => finalPayableAmount - totalEnteredAmount, [finalPayableAmount, totalEnteredAmount]);

                const transactionModes: PaymentMode[] = [
                {id: 'cash', name: 'Cash', description: 'Pay with physical currency' },
                {id: 'upi', name: 'UPI', description: 'Google Pay, PhonePe, etc.' },
                {id: 'card', name: 'Card', description: 'Credit or Debit Card' },
                {id: 'card', name: 'Card', description: 'Credit or Debit Card' },
                {id: 'due', name: 'Due', description: 'Record as an outstanding payment' },
                ];

  useEffect(() => {
    if (isOpen) {
                  setSelectedPayments({ cash: subtotal });
                setSelectedPayments({cash: subtotal });
                setDiscount(0);
                setIsDiscountLocked(true);
    }
  }, [isOpen, subtotal]);
  }, [isOpen, subtotal]);

  const handleModeToggle = (modeId: string) => {
                  setSelectedPayments(prev => {
                    const newPayments = { ...prev };
                    if (newPayments[modeId] !== undefined) {
                      delete newPayments[modeId];
                    } else {
                      newPayments[modeId] = Object.keys(newPayments).length === 0 ? finalPayableAmount : 0;
                    }
                    return newPayments;
                  });
=======

// --- Reusable Modal & Spinner Components (unchanged) ---
const Modal: React.FC<{ message: string; onClose: () => void; type: 'success' | 'error' | 'info'; }> = ({ message, onClose, type }) => (
  <div className="fixed inset-0 bg-black bg-opacity-60 flex items-center justify-center z-50 p-4">
    <div className="bg-white rounded-xl shadow-2xl p-6 w-full max-w-sm text-center">
      <div className={`mx-auto mb-4 w-12 h-12 rounded-full flex items-center justify-center ${type === 'success' ? 'bg-green-100' : type === 'error' ? 'bg-red-100' : 'bg-blue-100'}`}>
        {type === 'success' && <svg className="w-6 h-6 text-green-600" fill="none" stroke="currentColor" viewBox="0 0 24 24"><path strokeLinecap="round" strokeLinejoin="round" strokeWidth="2" d="M5 13l4 4L19 7"></path></svg>}
        {type === 'error' && <svg className="w-6 h-6 text-red-600" fill="none" stroke="currentColor" viewBox="0 0 24 24"><path strokeLinecap="round" strokeLinejoin="round" strokeWidth="2" d="M6 18L18 6M6 6l12 12"></path></svg>}
        {type === 'info' && <svg className="w-6 h-6 text-blue-600" fill="none" stroke="currentColor" viewBox="0 0 24 24"><path strokeLinecap="round" strokeLinejoin="round" strokeWidth="2" d="M13 16h-1v-4h-1m1-4h.01M21 12a9 9 0 11-18 0 9 9 0 0118 0z"></path></svg>}
      </div>
      <p className="text-lg font-medium text-gray-800 mb-4">{message}</p>
      <button onClick={onClose} className="w-full bg-blue-600 text-white py-2 px-4 rounded-lg hover:bg-blue-700 transition-colors">OK</button>
    </div>
  </div>
);
const Spinner: React.FC<{ size?: string }> = ({ size = 'h-5 w-5' }) => (
  <svg className={`animate-spin text-white ${size}`} xmlns="http://www.w3.org/2000/svg" fill="none" viewBox="0 0 24 24">
    <circle className="opacity-25" cx="12" cy="12" r="10" stroke="currentColor" strokeWidth="4"></circle>
    <path className="opacity-75" fill="currentColor" d="M4 12a8 8 0 018-8V0C5.373 0 0 5.373 0 12h4zm2 5.291A7.962 7.962 0 014 12H0c0 3.042 1.135 5.824 3 7.938l3-2.647z"></path>
  </svg>
);


const PaymentDrawer: React.FC<PaymentDrawerProps> = ({ isOpen, onClose, subtotal, partyName, onPaymentComplete }) => {
  const [discount, setDiscount] = useState(0);
  const [selectedPayments, setSelectedPayments] = useState<PaymentDetails>({});
  const [modal, setModal] = useState<{ message: string; type: 'success' | 'error' | 'info' } | null>(null);
  const [isSubmitting, setIsSubmitting] = useState(false);
  const [isDiscountLocked, setIsDiscountLocked] = useState(true);
  const longPressTimer = useRef<NodeJS.Timeout | null>(null);

  const finalPayableAmount = useMemo(() => Math.max(0, subtotal - (subtotal * (discount / 100))), [subtotal, discount]);
  const totalEnteredAmount = useMemo(() => Object.values(selectedPayments).reduce((sum, amount) => sum + (amount || 0), 0), [selectedPayments]);
  const remainingAmount = useMemo(() => finalPayableAmount - totalEnteredAmount, [finalPayableAmount, totalEnteredAmount]);

  const transactionModes: PaymentMode[] = [
    { id: 'cash', name: 'Cash', description: 'Pay with physical currency' },
    { id: 'upi', name: 'UPI', description: 'Google Pay, PhonePe, etc.' },
    { id: 'card', name: 'Card', description: 'Credit or Debit Card' },
    { id: 'due', name: 'Due', description: 'Record as an outstanding payment' },
  ];

  useEffect(() => {
    if (isOpen) {
      setSelectedPayments({ cash: subtotal });
      setDiscount(0);
      setIsDiscountLocked(true);
    }
  }, [isOpen, subtotal]);

  const handleModeToggle = (modeId: string) => {
    setSelectedPayments(prev => {
      const newPayments = { ...prev };
      if (newPayments[modeId] !== undefined) {
        delete newPayments[modeId];
      } else {
        newPayments[modeId] = Object.keys(newPayments).length === 0 ? finalPayableAmount : 0;
      }
      return newPayments;
    });
>>>>>>> 10915b97
  };

  const handleAmountChange = (modeId: string, amount: string) => {
    const numAmount = parseFloat(amount);
<<<<<<< HEAD
    setSelectedPayments(prev => ({...prev, [modeId]: isNaN(numAmount) ? 0 : numAmount }));
=======
    setSelectedPayments(prev => ({ ...prev, [modeId]: isNaN(numAmount) ? 0 : numAmount }));
>>>>>>> 10915b97
  };

  const handleFillRemaining = (modeId: string) => {
    const currentAmount = selectedPayments[modeId] || 0;
<<<<<<< HEAD
                const amountToFill = Math.max(0, remainingAmount);
                handleAmountChange(modeId, (currentAmount + amountToFill).toFixed(2));
=======
    const amountToFill = Math.max(0, remainingAmount);
    handleAmountChange(modeId, (currentAmount + amountToFill).toFixed(2));
>>>>>>> 10915b97
  };

  // FIX: This function now automatically adjusts the payment amount if only one payment mode is selected.
  const handleDiscountChange = (amount: string) => {
    const numAmount = parseFloat(amount);
<<<<<<< HEAD
                const newDiscount = isNaN(numAmount) ? 0 : numAmount;
                setDiscount(newDiscount);

                const newFinalPayable = subtotal - (subtotal * (newDiscount / 100));

                // Auto-adjust payment only if a single payment mode is active
                const paymentModes = Object.keys(selectedPayments);
                if (paymentModes.length === 1) {
      const singleMode = paymentModes[0];
                setSelectedPayments({[singleMode]: newFinalPayable });
=======
    const newDiscount = isNaN(numAmount) ? 0 : numAmount;
    setDiscount(newDiscount);

    const newFinalPayable = subtotal - (subtotal * (newDiscount / 100));

    // Auto-adjust payment only if a single payment mode is active
    const paymentModes = Object.keys(selectedPayments);
    if (paymentModes.length === 1) {
      const singleMode = paymentModes[0];
      setSelectedPayments({ [singleMode]: newFinalPayable });
>>>>>>> 10915b97
    }
  };

  const handleConfirm = async () => {
    if (Object.keys(selectedPayments).length === 0) {
                  setModal({ message: 'Please select a payment mode.', type: 'error' });
                return;
    }
    if (Math.abs(remainingAmount) > 0.01) {
<<<<<<< HEAD
    if (Math.abs(remainingAmount) > 0.01) {
                  setModal({ message: `Amount mismatch. Remaining: ₹${remainingAmount.toFixed(2)}`, type: 'error' });
                return;
    }

                setIsSubmitting(true);
                try {
                  // FIX: Pass the final calculated amount up to the parent
                  await onPaymentComplete({ paymentDetails: selectedPayments, discount, finalAmount: finalPayableAmount });
                // Success modal is now handled by the parent component after successful save
                // FIX: Pass the final calculated amount up to the parent
                await onPaymentComplete({paymentDetails: selectedPayments, discount, finalAmount: finalPayableAmount });
      // Success modal is now handled by the parent component after successful save
    } catch (error) {
                  console.error("Payment submission failed:", error);
                setModal({message: (error as Error).message || 'Failed to save purchase.', type: 'error' });
                setModal({message: (error as Error).message || 'Failed to save purchase.', type: 'error' });
=======
      setModal({ message: `Amount mismatch. Remaining: ₹${remainingAmount.toFixed(2)}`, type: 'error' });
      return;
    }

    setIsSubmitting(true);
    try {
      // FIX: Pass the final calculated amount up to the parent
      await onPaymentComplete({ paymentDetails: selectedPayments, discount, finalAmount: finalPayableAmount });
      // Success modal is now handled by the parent component after successful save
    } catch (error) {
      console.error("Payment submission failed:", error);
      setModal({ message: (error as Error).message || 'Failed to save purchase.', type: 'error' });
>>>>>>> 10915b97
    } finally {
                  setIsSubmitting(false);
    }
  };

<<<<<<< HEAD
  const handleDiscountPressStart = () => {longPressTimer.current = setTimeout(() => { setIsDiscountLocked(false); }, 500); };
  const handleDiscountPressEnd = () => { if (longPressTimer.current) {clearTimeout(longPressTimer.current); } };
  const handleDiscountClick = () => { if (isDiscountLocked) {setModal({ message: "Long press to enable discount field.", type: 'info' }); } };
  const handleDiscountPressStart = () => {longPressTimer.current = setTimeout(() => { setIsDiscountLocked(false); }, 500); };
  const handleDiscountPressEnd = () => { if (longPressTimer.current) {clearTimeout(longPressTimer.current); } };
  const handleDiscountClick = () => { if (isDiscountLocked) {setModal({ message: "Long press to enable discount field.", type: 'info' }); } };

                if (!isOpen) return null;

                return (
                <div className="fixed inset-0 bg-black bg-opacity-50 z-40" onClick={onClose}>
                  {modal && <Modal message={modal.message} onClose={() => setModal(null)} type={modal.type} />}
                  <div className="fixed bottom-0 left-0 right-0 bg-gray-50 rounded-t-2xl shadow-xl max-h-[90vh] flex flex-col" onClick={(e) => e.stopPropagation()}>
                    <div className="p-4 sticky top-0 bg-gray-50 z-10 border-b">
                      <div className="w-12 h-1.5 bg-gray-300 rounded-full mx-auto mb-2"></div>
                      <h2 className="text-xl font-bold text-center text-gray-800">Payment</h2>
                    </div>

                    <div className="overflow-y-auto p-3 space-y-3">
                      <div className="bg-white rounded-xl shadow-sm p-3">
                        <h3 className="font-semibold text-gray-800 text-sm">Purchasing For:</h3>
                        <p className="text-gray-700">{partyName || 'N/A'}</p>
                        <div className="bg-white rounded-xl shadow-sm p-3">
                          <h3 className="font-semibold text-gray-800 text-sm">Purchasing For:</h3>
                          <p className="text-gray-700">{partyName || 'N/A'}</p>
                        </div>

                        <div className="grid grid-cols-2 gap-2">
                          {transactionModes.map((mode) => {
                            const isSelected = selectedPayments[mode.id] !== undefined;
                            return (
                              <div key={mode.id}>
                                <div onClick={() => handleModeToggle(mode.id)} className={`p-3 rounded-lg shadow-sm cursor-pointer aspect-square flex flex-col items-center justify-center text-center transition-all duration-200 ${isSelected ? 'bg-blue-600 text-white border-2 border-blue-700' : 'bg-white text-gray-800 border'}`}>
                                  <div onClick={() => handleModeToggle(mode.id)} className={`p-3 rounded-lg shadow-sm cursor-pointer aspect-square flex flex-col items-center justify-center text-center transition-all duration-200 ${isSelected ? 'bg-blue-600 text-white border-2 border-blue-700' : 'bg-white text-gray-800 border'}`}>
                                    <h3 className="font-semibold text-sm">{mode.name}</h3>
                                    <p className={`text-xs mt-1 ${isSelected ? 'text-gray-300' : 'text-gray-500'}`}>{mode.description}</p>
                                    <p className={`text-xs mt-1 ${isSelected ? 'text-gray-300' : 'text-gray-500'}`}>{mode.description}</p>
                                  </div>
                                  {isSelected && (
                                    <div className="mt-2 flex items-center gap-1">
                                      <span className="font-bold text-gray-700">₹</span>
                                      <input type="number" placeholder="0.00" value={selectedPayments[mode.id] || ''} onChange={(e) => handleAmountChange(mode.id, e.target.value)} className="flex-grow w-full bg-gray-100 p-1 text-sm rounded-lg border-gray-300 focus:ring-blue-500 focus:border-blue-500" />
                                      {remainingAmount > 0.01 && <button onClick={() => handleFillRemaining(mode.id)} className="text-xs bg-blue-100 text-blue-700 font-semibold px-2 py-1 rounded-full hover:bg-blue-200">Fill</button>}
                                      {remainingAmount > 0.01 && <button onClick={() => handleFillRemaining(mode.id)} className="text-xs bg-blue-100 text-blue-700 font-semibold px-2 py-1 rounded-full hover:bg-blue-200">Fill</button>}
                                    </div>
                                  )}
                                </div>
                                )
            })}
                              </div>
        </div>

                        <div className="p-4 mt-auto sticky bottom-0 bg-white border-t">
                          <div className="flex justify-between items-center mb-2"><span className="text-sm text-gray-600">Subtotal:</span><span className="font-medium text-sm">₹{subtotal.toFixed(2)}</span></div>
                          <div className="flex items-center justify-between mb-2 gap-2" onMouseDown={handleDiscountPressStart} onMouseUp={handleDiscountPressEnd} onTouchStart={handleDiscountPressStart} onTouchEnd={handleDiscountPressEnd} onClick={handleDiscountClick}>
                            <label htmlFor="discount" className="text-sm text-gray-600">Discount (%):</label>
                            <input id="discount" type="number" placeholder="0.00" value={discount || ''} onChange={(e) => handleDiscountChange(e.target.value)} readOnly={isDiscountLocked} className={`w-20 text-right bg-gray-100 p-1 text-sm rounded-md border-gray-300 focus:ring-blue-500 focus:border-blue-500 ${isDiscountLocked ? 'cursor-pointer' : ''}`} />
                          </div>
                          <div className="flex justify-between items-center mb-2 border-t pt-2"><span className="text-gray-800 font-semibold">Total Payable:</span><span className="font-bold text-lg text-blue-600">₹{finalPayableAmount.toFixed(2)}</span></div>
                          <div className="flex justify-between items-center mb-3"><span className="text-gray-600">Remaining:</span><span className={`font-bold text-md ${Math.abs(remainingAmount) < 0.01 ? 'text-green-600' : 'text-red-600'}`}>₹{remainingAmount.toFixed(2)}</span></div>
                          <button onClick={handleConfirm} disabled={isSubmitting || Math.abs(remainingAmount) > 0.01} className="w-full flex items-center justify-center bg-blue-600 text-white font-bold py-3 px-4 rounded-xl hover:bg-blue-700 transition-colors disabled:bg-gray-400">
                            <div className="flex justify-between items-center mb-3"><span className="text-gray-600">Remaining:</span><span className={`font-bold text-md ${Math.abs(remainingAmount) < 0.01 ? 'text-green-600' : 'text-red-600'}`}>₹{remainingAmount.toFixed(2)}</span></div>
                            <button onClick={handleConfirm} disabled={isSubmitting || Math.abs(remainingAmount) > 0.01} className="w-full flex items-center justify-center bg-blue-600 text-white font-bold py-3 px-4 rounded-xl hover:bg-blue-700 transition-colors disabled:bg-gray-400">
                              {isSubmitting ? <Spinner /> : 'Confirm & Save Purchase'}
                            </button>
                        </div>
                      </div>
                    </div>
                    );
};



// --- Main Purchase Page Component ---
const PurchasePage: React.FC = () => {
  const navigate = useNavigate();
                    const {currentUser} = useAuth();
                    const [modal, setModal] = useState<{ message: string; type: 'success' | 'error' | 'info' } | null>(null);
                    const [partyNumber, setPartyNumber] = useState<string>('');
                      const [partyName, setPartyName] = useState<string>('');
                        const [items, setItems] = useState<PurchaseItem[]>([]);
                        const [selectedItem, setSelectedItem] = useState<string>('');
                          const [availableItems, setAvailableItems] = useState<Item[]>([]);
                          const [searchQuery, setSearchQuery] = useState<string>('');
                            const [isDropdownOpen, setIsDropdownOpen] = useState<boolean>(false);
                              const dropdownRef = useRef<HTMLDivElement>(null);
                                const [isLoading, setIsLoading] = useState<boolean>(true);
                                  const [error, setError] = useState<string | null>(null);
                                  const [isDrawerOpen, setIsDrawerOpen] = useState(false);
=======
  const handleDiscountPressStart = () => { longPressTimer.current = setTimeout(() => { setIsDiscountLocked(false); }, 500); };
  const handleDiscountPressEnd = () => { if (longPressTimer.current) { clearTimeout(longPressTimer.current); } };
  const handleDiscountClick = () => { if (isDiscountLocked) { setModal({ message: "Long press to enable discount field.", type: 'info' }); } };

  if (!isOpen) return null;

  return (
    <div className="fixed inset-0 bg-black bg-opacity-50 z-40" onClick={onClose}>
      {modal && <Modal message={modal.message} onClose={() => setModal(null)} type={modal.type} />}
      <div className="fixed bottom-0 left-0 right-0 bg-gray-50 rounded-t-2xl shadow-xl max-h-[90vh] flex flex-col" onClick={(e) => e.stopPropagation()}>
        <div className="p-4 sticky top-0 bg-gray-50 z-10 border-b">
          <div className="w-12 h-1.5 bg-gray-300 rounded-full mx-auto mb-2"></div>
          <h2 className="text-xl font-bold text-center text-gray-800">Payment</h2>
        </div>

        <div className="overflow-y-auto p-3 space-y-3">
          <div className="bg-white rounded-xl shadow-sm p-3">
            <h3 className="font-semibold text-gray-800 text-sm">Purchasing For:</h3>
            <p className="text-gray-700">{partyName || 'N/A'}</p>
          </div>

          <div className="grid grid-cols-2 gap-2">
            {transactionModes.map((mode) => {
              const isSelected = selectedPayments[mode.id] !== undefined;
              return (
                <div key={mode.id}>
                  <div onClick={() => handleModeToggle(mode.id)} className={`p-3 rounded-lg shadow-sm cursor-pointer aspect-square flex flex-col items-center justify-center text-center transition-all duration-200 ${isSelected ? 'bg-blue-600 text-white border-2 border-blue-700' : 'bg-white text-gray-800 border'}`}>
                    <h3 className="font-semibold text-sm">{mode.name}</h3>
                    <p className={`text-xs mt-1 ${isSelected ? 'text-gray-300' : 'text-gray-500'}`}>{mode.description}</p>
                  </div>
                  {isSelected && (
                    <div className="mt-2 flex items-center gap-1">
                      <span className="font-bold text-gray-700">₹</span>
                      <input type="number" placeholder="0.00" value={selectedPayments[mode.id] || ''} onChange={(e) => handleAmountChange(mode.id, e.target.value)} className="flex-grow w-full bg-gray-100 p-1 text-sm rounded-lg border-gray-300 focus:ring-blue-500 focus:border-blue-500" />
                      {remainingAmount > 0.01 && <button onClick={() => handleFillRemaining(mode.id)} className="text-xs bg-blue-100 text-blue-700 font-semibold px-2 py-1 rounded-full hover:bg-blue-200">Fill</button>}
                    </div>
                  )}
                </div>
              )
            })}
          </div>
        </div>

        <div className="p-4 mt-auto sticky bottom-0 bg-white border-t">
          <div className="flex justify-between items-center mb-2"><span className="text-sm text-gray-600">Subtotal:</span><span className="font-medium text-sm">₹{subtotal.toFixed(2)}</span></div>
          <div className="flex items-center justify-between mb-2 gap-2" onMouseDown={handleDiscountPressStart} onMouseUp={handleDiscountPressEnd} onTouchStart={handleDiscountPressStart} onTouchEnd={handleDiscountPressEnd} onClick={handleDiscountClick}>
            <label htmlFor="discount" className="text-sm text-gray-600">Discount (%):</label>
            <input id="discount" type="number" placeholder="0.00" value={discount || ''} onChange={(e) => handleDiscountChange(e.target.value)} readOnly={isDiscountLocked} className={`w-20 text-right bg-gray-100 p-1 text-sm rounded-md border-gray-300 focus:ring-blue-500 focus:border-blue-500 ${isDiscountLocked ? 'cursor-pointer' : ''}`} />
          </div>
          <div className="flex justify-between items-center mb-2 border-t pt-2"><span className="text-gray-800 font-semibold">Total Payable:</span><span className="font-bold text-lg text-blue-600">₹{finalPayableAmount.toFixed(2)}</span></div>
          <div className="flex justify-between items-center mb-3"><span className="text-gray-600">Remaining:</span><span className={`font-bold text-md ${Math.abs(remainingAmount) < 0.01 ? 'text-green-600' : 'text-red-600'}`}>₹{remainingAmount.toFixed(2)}</span></div>
          <button onClick={handleConfirm} disabled={isSubmitting || Math.abs(remainingAmount) > 0.01} className="w-full flex items-center justify-center bg-blue-600 text-white font-bold py-3 px-4 rounded-xl hover:bg-blue-700 transition-colors disabled:bg-gray-400">
            {isSubmitting ? <Spinner /> : 'Confirm & Save Purchase'}
          </button>
        </div>
      </div>
    </div>
  );
};


// --- Main Purchase Page Component ---
const PurchasePage: React.FC = () => {
  const navigate = useNavigate();
  const { currentUser } = useAuth();
  const [modal, setModal] = useState<{ message: string; type: 'success' | 'error' | 'info' } | null>(null);
  const [partyNumber, setPartyNumber] = useState<string>('');
  const [partyName, setPartyName] = useState<string>('');
  const [items, setItems] = useState<PurchaseItem[]>([]);
  const [selectedItem, setSelectedItem] = useState<string>('');
  const [availableItems, setAvailableItems] = useState<Item[]>([]);
  const [searchQuery, setSearchQuery] = useState<string>('');
  const [isDropdownOpen, setIsDropdownOpen] = useState<boolean>(false);
  const dropdownRef = useRef<HTMLDivElement>(null);
  const [isLoading, setIsLoading] = useState<boolean>(true);
  const [error, setError] = useState<string | null>(null);
  const [isDrawerOpen, setIsDrawerOpen] = useState(false);
>>>>>>> 10915b97

  useEffect(() => {
    const fetchItems = async () => {
      try {
                                    setIsLoading(true);
                                  const fetchedItems = await getItems();
                                  setAvailableItems(fetchedItems);
                                  setError(null);
      } catch (err) {
                                    console.error('Failed to fetch items:', err);
                                  setError('Failed to load items. Please try again later.');
      } finally {
                                    setIsLoading(false);
      }
    };
                                  fetchItems();
  }, []);

  useEffect(() => {
    const handleClickOutside = (event: MouseEvent) => {
      if (dropdownRef.current && !dropdownRef.current.contains(event.target as Node)) {
<<<<<<< HEAD
      if (dropdownRef.current && !dropdownRef.current.contains(event.target as Node)) {
                                    setIsDropdownOpen(false);
=======
        setIsDropdownOpen(false);
>>>>>>> 10915b97
      }
    };
                                  document.addEventListener('mousedown', handleClickOutside);
    return () => document.removeEventListener('mousedown', handleClickOutside);
  }, [dropdownRef]);

  const totalAmount = useMemo(() => items.reduce((sum, item) => sum + item.purchasePrice * item.quantity, 0), [items]);
<<<<<<< HEAD
  const totalAmount = useMemo(() => items.reduce((sum, item) => sum + item.purchasePrice * item.quantity, 0), [items]);

  const handleQuantityChange = (id: string, delta: number) => {setItems((prevItems) => prevItems.map((item) => item.id === id ? { ...item, quantity: Math.max(1, item.quantity + delta) } : item,),); };
  const handleDeleteItem = (id: string) => {setItems((prevItems) => prevItems.filter((item) => item.id !== id)); };
  const handleAddItemToCart = () => { if (!selectedItem) return; const itemToAdd = availableItems.find((item) => item.id === selectedItem); if (itemToAdd) { const itemExists = items.find((item) => item.id === itemToAdd.id); if (itemExists) {setItems((prevItems) => prevItems.map((item) => item.id === itemToAdd.id ? { ...item, quantity: item.quantity + 1 } : item,),); } else {setItems((prevItems) => [...prevItems, { id: itemToAdd.id!, name: itemToAdd.name, purchasePrice: itemToAdd.purchasePrice || 0, quantity: 1, },]); } setSelectedItem(''); setSearchQuery(''); } };
  const handleQuantityChange = (id: string, delta: number) => {setItems((prevItems) => prevItems.map((item) => item.id === id ? { ...item, quantity: Math.max(1, item.quantity + delta) } : item,),); };
  const handleDeleteItem = (id: string) => {setItems((prevItems) => prevItems.filter((item) => item.id !== id)); };
  const handleAddItemToCart = () => { if (!selectedItem) return; const itemToAdd = availableItems.find((item) => item.id === selectedItem); if (itemToAdd) { const itemExists = items.find((item) => item.id === itemToAdd.id); if (itemExists) {setItems((prevItems) => prevItems.map((item) => item.id === itemToAdd.id ? { ...item, quantity: item.quantity + 1 } : item,),); } else {setItems((prevItems) => [...prevItems, { id: itemToAdd.id!, name: itemToAdd.name, purchasePrice: itemToAdd.purchasePrice || 0, quantity: 1, },]); } setSelectedItem(''); setSearchQuery(''); } };

  const handleProceedToPayment = () => {
    if (!partyName.trim() || items.length === 0) {
                                    setModal({ message: 'Please enter a Party Name and add at least one item.', type: 'error' });
                                  return;
    }
                                  setIsDrawerOpen(true);
  };

  const updateItemStock = async (itemId: string, quantityAdded: number) => {
    const itemRef = doc(db, "items", itemId);
                                  try {
                                    // Assuming 'amount' is the field for stock quantity
                                    // Assuming 'amount' is the field for stock quantity
                                    await updateDoc(itemRef, {
                                      amount: firebaseIncrement(quantityAdded)
                                    });
    } catch (error) {
                                    console.error(`Error updating item stock for ID: ${itemId}`, error);
                                  console.error(`Error updating item stock for ID: ${itemId}`, error);
                                  throw new Error(`Failed to update inventory for item ID: ${itemId}`);
=======

  const handleQuantityChange = (id: string, delta: number) => { setItems((prevItems) => prevItems.map((item) => item.id === id ? { ...item, quantity: Math.max(1, item.quantity + delta) } : item,),); };
  const handleDeleteItem = (id: string) => { setItems((prevItems) => prevItems.filter((item) => item.id !== id)); };
  const handleAddItemToCart = () => { if (!selectedItem) return; const itemToAdd = availableItems.find((item) => item.id === selectedItem); if (itemToAdd) { const itemExists = items.find((item) => item.id === itemToAdd.id); if (itemExists) { setItems((prevItems) => prevItems.map((item) => item.id === itemToAdd.id ? { ...item, quantity: item.quantity + 1 } : item,),); } else { setItems((prevItems) => [...prevItems, { id: itemToAdd.id!, name: itemToAdd.name, purchasePrice: itemToAdd.purchasePrice || 0, quantity: 1, },]); } setSelectedItem(''); setSearchQuery(''); } };

  const handleProceedToPayment = () => {
    if (!partyName.trim() || items.length === 0) {
      setModal({ message: 'Please enter a Party Name and add at least one item.', type: 'error' });
      return;
>>>>>>> 10915b97
    }
  };

<<<<<<< HEAD
=======
  const updateItemStock = async (itemId: string, quantityAdded: number) => {
    const itemRef = doc(db, "items", itemId);
    try {
      // Assuming 'amount' is the field for stock quantity
      await updateDoc(itemRef, {
        amount: firebaseIncrement(quantityAdded)
      });
    } catch (error) {
      console.error(`Error updating item stock for ID: ${itemId}`, error);
      throw new Error(`Failed to update inventory for item ID: ${itemId}`);
    }
  };

>>>>>>> 10915b97
  const handleSavePurchase = async (completionData: PurchaseCompletionData) => {
    if (!currentUser) {
      throw new Error('User is not authenticated.');
    }
<<<<<<< HEAD
                                  // FIX: Destructure finalAmount from the completion data
                                  const {paymentDetails, discount, finalAmount} = completionData;

                                  // Stock check logic can be added here if needed
                                  // FIX: Destructure finalAmount from the completion data
                                  const {paymentDetails, discount, finalAmount} = completionData;

                                  // Stock check logic can be added here if needed

                                  const purchaseData = {
                                    userId: currentUser.uid,
                                  partyName: partyName.trim(),
                                  partyNumber: partyNumber.trim(),
                                  discount: discount,
                                  items: items.map(({id, name, purchasePrice, quantity}) => ({
                                    id, name, purchasePrice, quantity,
                                    id, name, purchasePrice, quantity,
      })),
                                  totalAmount: finalAmount, // FIX: Use the accurate final amount from the drawer
                                  totalAmount: finalAmount, // FIX: Use the accurate final amount from the drawer
                                  paymentMethods: paymentDetails,
                                  createdAt: serverTimestamp(),
    };

                                  try {
                                    await addDoc(collection(db, 'purchases'), purchaseData);

      const updatePromises = items.map(item => updateItemStock(item.id, item.quantity));
      const updatePromises = items.map(item => updateItemStock(item.id, item.quantity));
                                  await Promise.all(updatePromises);

                                  // Close the drawer and show success on the main page
                                  setIsDrawerOpen(false);
                                  setModal({message: 'Purchase saved successfully!', type: 'success' });
                                  // Close the drawer and show success on the main page
                                  setIsDrawerOpen(false);
                                  setModal({message: 'Purchase saved successfully!', type: 'success' });

      // Reset form after a short delay
      setTimeout(() => {
                                    setModal(null);
                                  setPartyName('');
                                  setPartyNumber('');
                                  setItems([]);
                                  setSelectedItem('');
      }, 1500);

      // Reset form after a short delay
      setTimeout(() => {
                                    setModal(null);
                                  setPartyName('');
                                  setPartyNumber('');
                                  setItems([]);
                                  setSelectedItem('');
      }, 1500);

    } catch (err) {
                                    console.error('Error saving purchase:', err);
                                  throw err;
                                  throw err;
=======
    // FIX: Destructure finalAmount from the completion data
    const { paymentDetails, discount, finalAmount } = completionData;

    // Stock check logic can be added here if needed

    const purchaseData = {
      userId: currentUser.uid,
      partyName: partyName.trim(),
      partyNumber: partyNumber.trim(),
      discount: discount,
      items: items.map(({ id, name, purchasePrice, quantity }) => ({
        id, name, purchasePrice, quantity,
      })),
      totalAmount: finalAmount, // FIX: Use the accurate final amount from the drawer
      paymentMethods: paymentDetails,
      createdAt: serverTimestamp(),
    };

    try {
      await addDoc(collection(db, 'purchases'), purchaseData);

      const updatePromises = items.map(item => updateItemStock(item.id, item.quantity));
      await Promise.all(updatePromises);

      // Close the drawer and show success on the main page
      setIsDrawerOpen(false);
      setModal({ message: 'Purchase saved successfully!', type: 'success' });

      // Reset form after a short delay
      setTimeout(() => {
        setModal(null);
        setPartyName('');
        setPartyNumber('');
        setItems([]);
        setSelectedItem('');
      }, 1500);

    } catch (err) {
      console.error('Error saving purchase:', err);
      throw err;
>>>>>>> 10915b97
    }
  };

  const filteredItems = availableItems.filter((item) =>
                                  item.name.toLowerCase().includes(searchQuery.toLowerCase()),
                                  );

  const handleSelect = (item: Item) => {
                                    setSelectedItem(item.id!);
                                  setSearchQuery(item.name);
                                  setIsDropdownOpen(false);
  };

<<<<<<< HEAD
                                  return (
                                  <div className="flex flex-col min-h-screen bg-white w-full">
                                    {modal && <Modal message={modal.message} onClose={() => setModal(null)} type={modal.type} />}

                                    <div className="flex items-center justify-between p-4 bg-white border-b border-gray-200 shadow-sm sticky top-0 z-30">
                                      <button onClick={() => navigate(ROUTES.HOME)} className="text-2xl font-bold text-gray-600 bg-transparent border-none cursor-pointer p-1">&times;</button>
                                      <button onClick={() => navigate(ROUTES.HOME)} className="text-2xl font-bold text-gray-600 bg-transparent border-none cursor-pointer p-1">&times;</button>
                                      <div className="flex-1 flex justify-center items-center gap-6">
                                        <NavLink to={`${ROUTES.PURCHASE}`} className={({ isActive }) => `flex-1 cursor-pointer border-b-2 py-3 text-center text-base font-medium transition hover:text-slate-700 ${isActive ? 'border-blue-600 font-semibold text-blue-600' : 'border-transparent text-slate-500'}`}>Purchase</NavLink>
                                        <NavLink to={`${ROUTES.PURCHASE_RETURN}`} className={({ isActive }) => `flex-1 cursor-pointer border-b-2 py-3 text-center text-base font-medium transition hover:text-slate-700 ${isActive ? 'border-blue-600 font-semibold text-blue-600' : 'border-transparent text-slate-500'}`}>Purchase Return</NavLink>
                                        <NavLink to={`${ROUTES.PURCHASE}`} className={({ isActive }) => `flex-1 cursor-pointer border-b-2 py-3 text-center text-base font-medium transition hover:text-slate-700 ${isActive ? 'border-blue-600 font-semibold text-blue-600' : 'border-transparent text-slate-500'}`}>Purchase</NavLink>
                                        <NavLink to={`${ROUTES.PURCHASE_RETURN}`} className={({ isActive }) => `flex-1 cursor-pointer border-b-2 py-3 text-center text-base font-medium transition hover:text-slate-700 ${isActive ? 'border-blue-600 font-semibold text-blue-600' : 'border-transparent text-slate-500'}`}>Purchase Return</NavLink>
                                      </div>
                                      <div className="w-6"></div>
                                    </div>

                                    <div className="flex-grow p-4 bg-gray-50 w-full overflow-y-auto box-border">
                                      <div className="mb-4">
                                        <label htmlFor="party-name" className="block text-gray-700 text-sm font-medium mb-1">Party Name</label>
                                        <input type="text" id="party-name" value={partyName} onChange={(e) => setPartyName(e.target.value)} placeholder="Enter Party Name" className="w-full p-3 border border-gray-300 rounded-lg bg-white text-gray-800 text-base box-border placeholder-gray-500 focus:outline-none focus:ring-2 focus:ring-blue-400" />
                                        <label htmlFor="party-name" className="block text-gray-700 text-sm font-medium mb-1">Party Name</label>
                                        <input type="text" id="party-name" value={partyName} onChange={(e) => setPartyName(e.target.value)} placeholder="Enter Party Name" className="w-full p-3 border border-gray-300 rounded-lg bg-white text-gray-800 text-base box-border placeholder-gray-500 focus:outline-none focus:ring-2 focus:ring-blue-400" />
                                      </div>
                                      <div className="mb-4">
                                        <label htmlFor="party-number" className="block text-gray-700 text-sm font-medium mb-1">Party Number (Optional)</label>
                                        <input type="text" id="party-number" value={partyNumber} onChange={(e) => setPartyNumber(e.target.value)} placeholder="Enter Party Number" className="w-full p-3 border border-gray-300 rounded-lg bg-white text-gray-800 text-base box-border placeholder-gray-500 focus:outline-none focus:ring-2 focus:ring-blue-400" />
                                        <label htmlFor="party-number" className="block text-gray-700 text-sm font-medium mb-1">Party Number (Optional)</label>
                                        <input type="text" id="party-number" value={partyNumber} onChange={(e) => setPartyNumber(e.target.value)} placeholder="Enter Party Number" className="w-full p-3 border border-gray-300 rounded-lg bg-white text-gray-800 text-base box-border placeholder-gray-500 focus:outline-none focus:ring-2 focus:ring-blue-400" />
                                      </div>

                                      <h3 className="text-gray-700 text-lg font-medium mb-4">Items</h3>
                                      <div className="flex flex-col gap-3 mb-6">
                                        {items.length === 0 ? <div className="text-center py-8 text-gray-500 bg-gray-100 rounded-lg">No items added to the list.</div> : items.map((item) => (
            <div key={item.id} className="flex items-center justify-between p-3 bg-white rounded-lg shadow-sm border border-gray-200">
              <div className="flex flex-col">
                <p className="text-gray-800 font-medium">{item.name}</p>
                <p className="text-gray-600 text-sm">₹{item.purchasePrice.toFixed(2)}</p>
              </div>
              <div className="flex items-center gap-2">
                <button className="flex items-center justify-center w-7 h-7 rounded-full bg-gray-200 text-gray-700 text-lg font-bold cursor-pointer transition hover:bg-gray-300 disabled:opacity-50" onClick={() => handleQuantityChange(item.id, -1)} disabled={item.quantity === 1}>-</button>
                <span className="text-gray-800 font-semibold w-6 text-center">{item.quantity}</span>
                <button className="flex items-center justify-center w-7 h-7 rounded-full bg-gray-200 text-gray-700 text-lg font-bold cursor-pointer transition hover:bg-gray-300" onClick={() => handleQuantityChange(item.id, 1)}>+</button>
                <button className="text-gray-500 hover:text-red-500 transition-colors" onClick={() => handleDeleteItem(item.id)} title="Remove item"><svg xmlns="http://www.w3.org/2000/svg" width="20" height="20" viewBox="0 0 24 24" fill="none" stroke="currentColor" strokeWidth="2" strokeLinecap="round" strokeLinejoin="round"><path d="M18 6 6 18" /><path d="m6 6 12 12" /></svg></button>
=======
  return (
    <div className="flex flex-col min-h-screen bg-white w-full">
      {modal && <Modal message={modal.message} onClose={() => setModal(null)} type={modal.type} />}

      <div className="flex items-center justify-between p-4 bg-white border-b border-gray-200 shadow-sm sticky top-0 z-30">
        <button onClick={() => navigate(ROUTES.HOME)} className="text-2xl font-bold text-gray-600 bg-transparent border-none cursor-pointer p-1">&times;</button>
        <div className="flex-1 flex justify-center items-center gap-6">
          <NavLink to={`${ROUTES.PURCHASE}`} className={({ isActive }) => `flex-1 cursor-pointer border-b-2 py-3 text-center text-base font-medium transition hover:text-slate-700 ${isActive ? 'border-blue-600 font-semibold text-blue-600' : 'border-transparent text-slate-500'}`}>Purchase</NavLink>
          <NavLink to={`${ROUTES.PURCHASE_RETURN}`} className={({ isActive }) => `flex-1 cursor-pointer border-b-2 py-3 text-center text-base font-medium transition hover:text-slate-700 ${isActive ? 'border-blue-600 font-semibold text-blue-600' : 'border-transparent text-slate-500'}`}>Purchase Return</NavLink>
        </div>
        <div className="w-6"></div>
      </div>

      <div className="flex-grow p-4 bg-gray-50 w-full overflow-y-auto box-border">
        <div className="mb-4">
          <label htmlFor="party-name" className="block text-gray-700 text-sm font-medium mb-1">Party Name</label>
          <input type="text" id="party-name" value={partyName} onChange={(e) => setPartyName(e.target.value)} placeholder="Enter Party Name" className="w-full p-3 border border-gray-300 rounded-lg bg-white text-gray-800 text-base box-border placeholder-gray-500 focus:outline-none focus:ring-2 focus:ring-blue-400" />
        </div>
        <div className="mb-4">
          <label htmlFor="party-number" className="block text-gray-700 text-sm font-medium mb-1">Party Number (Optional)</label>
          <input type="text" id="party-number" value={partyNumber} onChange={(e) => setPartyNumber(e.target.value)} placeholder="Enter Party Number" className="w-full p-3 border border-gray-300 rounded-lg bg-white text-gray-800 text-base box-border placeholder-gray-500 focus:outline-none focus:ring-2 focus:ring-blue-400" />
        </div>

        <h3 className="text-gray-700 text-lg font-medium mb-4">Items</h3>
        <div className="flex flex-col gap-3 mb-6">
>>>>>>> 10915b97
          {items.length === 0 ? <div className="text-center py-8 text-gray-500 bg-gray-100 rounded-lg">No items added to the list.</div> : items.map((item) => (
            <div key={item.id} className="flex items-center justify-between p-3 bg-white rounded-lg shadow-sm border border-gray-200">
              <div className="flex flex-col">
                <p className="text-gray-800 font-medium">{item.name}</p>
                <p className="text-gray-600 text-sm">₹{item.purchasePrice.toFixed(2)}</p>
              </div>
              <div className="flex items-center gap-2">
                <button className="flex items-center justify-center w-7 h-7 rounded-full bg-gray-200 text-gray-700 text-lg font-bold cursor-pointer transition hover:bg-gray-300 disabled:opacity-50" onClick={() => handleQuantityChange(item.id, -1)} disabled={item.quantity === 1}>-</button>
                <span className="text-gray-800 font-semibold w-6 text-center">{item.quantity}</span>
                <button className="flex items-center justify-center w-7 h-7 rounded-full bg-gray-200 text-gray-700 text-lg font-bold cursor-pointer transition hover:bg-gray-300" onClick={() => handleQuantityChange(item.id, 1)}>+</button>
                <button className="text-gray-500 hover:text-red-500 transition-colors" onClick={() => handleDeleteItem(item.id)} title="Remove item"><svg xmlns="http://www.w3.org/2000/svg" width="20" height="20" viewBox="0 0 24 24" fill="none" stroke="currentColor" strokeWidth="2" strokeLinecap="round" strokeLinejoin="round"><path d="M18 6 6 18" /><path d="m6 6 12 12" /></svg></button>
              </div>
            </div>
          ))}
<<<<<<< HEAD
            </div>
          ))}
=======
>>>>>>> 10915b97
        </div>

        <div className="mb-4 relative" ref={dropdownRef}>
          <label className="block text-gray-700 text-sm font-medium mb-1">Search & Add Item</label>
<<<<<<< HEAD
          <label className="block text-gray-700 text-sm font-medium mb-1">Search & Add Item</label>
          <div className="flex gap-2">
            <input type="text" value={searchQuery} onChange={(e) => { setSearchQuery(e.target.value); setIsDropdownOpen(true); }} onFocus={() => setIsDropdownOpen(true)} placeholder="Search for an item..." className="flex-grow w-full p-3 border border-gray-300 rounded-md text-base focus:border-blue-400 focus:outline-none focus:ring-2 focus:ring-blue-200" autoComplete="off" />
            <button onClick={handleAddItemToCart} className="bg-blue-600 text-white py-3 px-5 rounded-md text-base font-semibold transition hover:bg-blue-700 disabled:bg-blue-300" disabled={!selectedItem}>Add</button>
            <input type="text" value={searchQuery} onChange={(e) => { setSearchQuery(e.target.value); setIsDropdownOpen(true); }} onFocus={() => setIsDropdownOpen(true)} placeholder="Search for an item..." className="flex-grow w-full p-3 border border-gray-300 rounded-md text-base focus:border-blue-400 focus:outline-none focus:ring-2 focus:ring-blue-200" autoComplete="off" />
            <button onClick={handleAddItemToCart} className="bg-blue-600 text-white py-3 px-5 rounded-md text-base font-semibold transition hover:bg-blue-700 disabled:bg-blue-300" disabled={!selectedItem}>Add</button>
          </div>
          {isDropdownOpen && <div className="absolute top-full left-0 right-0 z-20 mt-1 bg-white border border-gray-300 rounded-md shadow-lg max-h-52 overflow-y-auto">{isLoading ? <div className="p-3 text-gray-500">Loading items...</div> : error ? <div className="p-3 text-red-600">Error loading items.</div> : filteredItems.length === 0 ? <div className="p-3 text-gray-500">No items found.</div> : filteredItems.map((item) => (<div key={item.id} className="p-3 cursor-pointer border-b last:border-b-0 hover:bg-gray-100" onClick={() => handleSelect(item)}>{item.name}</div>))}</div>}
          {isDropdownOpen && <div className="absolute top-full left-0 right-0 z-20 mt-1 bg-white border border-gray-300 rounded-md shadow-lg max-h-52 overflow-y-auto">{isLoading ? <div className="p-3 text-gray-500">Loading items...</div> : error ? <div className="p-3 text-red-600">Error loading items.</div> : filteredItems.length === 0 ? <div className="p-3 text-gray-500">No items found.</div> : filteredItems.map((item) => (<div key={item.id} className="p-3 cursor-pointer border-b last:border-b-0 hover:bg-gray-100" onClick={() => handleSelect(item)}>{item.name}</div>))}</div>}
        </div>
      </div>

                                      <div className="sticky bottom-0 left-0 right-0 p-4 bg-white border-t border-gray-200 shadow-[0_-2px_5px_rgba(0,0,0,0.05)]">
                                        <div className="flex justify-between items-center mb-3">
                                          <p className="text-gray-700 text-lg font-medium">Total Amount</p>
                                          <p className="text-gray-900 text-2xl font-bold">₹{totalAmount.toFixed(2)}</p>
                                          <p className="text-gray-900 text-2xl font-bold">₹{totalAmount.toFixed(2)}</p>
                                        </div>
                                        <button onClick={handleProceedToPayment} className="w-full bg-green-600 text-white p-3 rounded-lg text-lg font-semibold shadow-md transition hover:bg-green-700 disabled:opacity-50 disabled:cursor-not-allowed" disabled={items.length === 0}>Proceed to Payment</button>
                                        <button onClick={handleProceedToPayment} className="w-full bg-green-600 text-white p-3 rounded-lg text-lg font-semibold shadow-md transition hover:bg-green-700 disabled:opacity-50 disabled:cursor-not-allowed" disabled={items.length === 0}>Proceed to Payment</button>
                                      </div>

                                      <PaymentDrawer
                                        isOpen={isDrawerOpen}
                                        onClose={() => setIsDrawerOpen(false)}
                                        subtotal={totalAmount}
                                        partyName={partyName}
                                        partyName={partyName}
                                        onPaymentComplete={handleSavePurchase}
                                      />
                                    </div>
                                    );
=======
          <div className="flex gap-2">
            <input type="text" value={searchQuery} onChange={(e) => { setSearchQuery(e.target.value); setIsDropdownOpen(true); }} onFocus={() => setIsDropdownOpen(true)} placeholder="Search for an item..." className="flex-grow w-full p-3 border border-gray-300 rounded-md text-base focus:border-blue-400 focus:outline-none focus:ring-2 focus:ring-blue-200" autoComplete="off" />
            <button onClick={handleAddItemToCart} className="bg-blue-600 text-white py-3 px-5 rounded-md text-base font-semibold transition hover:bg-blue-700 disabled:bg-blue-300" disabled={!selectedItem}>Add</button>
          </div>
          {isDropdownOpen && <div className="absolute top-full left-0 right-0 z-20 mt-1 bg-white border border-gray-300 rounded-md shadow-lg max-h-52 overflow-y-auto">{isLoading ? <div className="p-3 text-gray-500">Loading items...</div> : error ? <div className="p-3 text-red-600">Error loading items.</div> : filteredItems.length === 0 ? <div className="p-3 text-gray-500">No items found.</div> : filteredItems.map((item) => (<div key={item.id} className="p-3 cursor-pointer border-b last:border-b-0 hover:bg-gray-100" onClick={() => handleSelect(item)}>{item.name}</div>))}</div>}
        </div>
      </div>

      <div className="sticky bottom-0 left-0 right-0 p-4 bg-white border-t border-gray-200 shadow-[0_-2px_5px_rgba(0,0,0,0.05)]">
        <div className="flex justify-between items-center mb-3">
          <p className="text-gray-700 text-lg font-medium">Total Amount</p>
          <p className="text-gray-900 text-2xl font-bold">₹{totalAmount.toFixed(2)}</p>
        </div>
        <button onClick={handleProceedToPayment} className="w-full bg-green-600 text-white p-3 rounded-lg text-lg font-semibold shadow-md transition hover:bg-green-700 disabled:opacity-50 disabled:cursor-not-allowed" disabled={items.length === 0}>Proceed to Payment</button>
      </div>

      <PaymentDrawer
        isOpen={isDrawerOpen}
        onClose={() => setIsDrawerOpen(false)}
        subtotal={totalAmount}
        partyName={partyName}
        onPaymentComplete={handleSavePurchase}
      />
    </div>
  );
>>>>>>> 10915b97
};

                                    export default PurchasePage;<|MERGE_RESOLUTION|>--- conflicted
+++ resolved
@@ -2,12 +2,13 @@
 import { useNavigate, NavLink } from 'react-router-dom';
 import { getItems } from '../../lib/items_firebase';
 import type { Item, PurchaseItem, PaymentMode, PaymentDetails, PurchaseCompletionData, PaymentDrawerProps } from '../../constants/models';
+import type { Item, PurchaseItem, PaymentMode, PaymentDetails, PurchaseCompletionData, PaymentDrawerProps } from '../../constants/models';
 import { ROUTES } from '../../constants/routes.constants';
 import { db } from '../../lib/firebase';
 import { addDoc, collection, serverTimestamp, doc, updateDoc, increment as firebaseIncrement } from 'firebase/firestore';
+import { addDoc, collection, serverTimestamp, doc, updateDoc, increment as firebaseIncrement } from 'firebase/firestore';
 import { useAuth } from '../../context/auth-context';
 
-<<<<<<< HEAD
 // --- Helper Types & Interfaces ---
 interface PurchaseItem {
   id: string;
@@ -112,94 +113,22 @@
                     }
                     return newPayments;
                   });
-=======
-
-// --- Reusable Modal & Spinner Components (unchanged) ---
-const Modal: React.FC<{ message: string; onClose: () => void; type: 'success' | 'error' | 'info'; }> = ({ message, onClose, type }) => (
-  <div className="fixed inset-0 bg-black bg-opacity-60 flex items-center justify-center z-50 p-4">
-    <div className="bg-white rounded-xl shadow-2xl p-6 w-full max-w-sm text-center">
-      <div className={`mx-auto mb-4 w-12 h-12 rounded-full flex items-center justify-center ${type === 'success' ? 'bg-green-100' : type === 'error' ? 'bg-red-100' : 'bg-blue-100'}`}>
-        {type === 'success' && <svg className="w-6 h-6 text-green-600" fill="none" stroke="currentColor" viewBox="0 0 24 24"><path strokeLinecap="round" strokeLinejoin="round" strokeWidth="2" d="M5 13l4 4L19 7"></path></svg>}
-        {type === 'error' && <svg className="w-6 h-6 text-red-600" fill="none" stroke="currentColor" viewBox="0 0 24 24"><path strokeLinecap="round" strokeLinejoin="round" strokeWidth="2" d="M6 18L18 6M6 6l12 12"></path></svg>}
-        {type === 'info' && <svg className="w-6 h-6 text-blue-600" fill="none" stroke="currentColor" viewBox="0 0 24 24"><path strokeLinecap="round" strokeLinejoin="round" strokeWidth="2" d="M13 16h-1v-4h-1m1-4h.01M21 12a9 9 0 11-18 0 9 9 0 0118 0z"></path></svg>}
-      </div>
-      <p className="text-lg font-medium text-gray-800 mb-4">{message}</p>
-      <button onClick={onClose} className="w-full bg-blue-600 text-white py-2 px-4 rounded-lg hover:bg-blue-700 transition-colors">OK</button>
-    </div>
-  </div>
-);
-const Spinner: React.FC<{ size?: string }> = ({ size = 'h-5 w-5' }) => (
-  <svg className={`animate-spin text-white ${size}`} xmlns="http://www.w3.org/2000/svg" fill="none" viewBox="0 0 24 24">
-    <circle className="opacity-25" cx="12" cy="12" r="10" stroke="currentColor" strokeWidth="4"></circle>
-    <path className="opacity-75" fill="currentColor" d="M4 12a8 8 0 018-8V0C5.373 0 0 5.373 0 12h4zm2 5.291A7.962 7.962 0 014 12H0c0 3.042 1.135 5.824 3 7.938l3-2.647z"></path>
-  </svg>
-);
-
-
-const PaymentDrawer: React.FC<PaymentDrawerProps> = ({ isOpen, onClose, subtotal, partyName, onPaymentComplete }) => {
-  const [discount, setDiscount] = useState(0);
-  const [selectedPayments, setSelectedPayments] = useState<PaymentDetails>({});
-  const [modal, setModal] = useState<{ message: string; type: 'success' | 'error' | 'info' } | null>(null);
-  const [isSubmitting, setIsSubmitting] = useState(false);
-  const [isDiscountLocked, setIsDiscountLocked] = useState(true);
-  const longPressTimer = useRef<NodeJS.Timeout | null>(null);
-
-  const finalPayableAmount = useMemo(() => Math.max(0, subtotal - (subtotal * (discount / 100))), [subtotal, discount]);
-  const totalEnteredAmount = useMemo(() => Object.values(selectedPayments).reduce((sum, amount) => sum + (amount || 0), 0), [selectedPayments]);
-  const remainingAmount = useMemo(() => finalPayableAmount - totalEnteredAmount, [finalPayableAmount, totalEnteredAmount]);
-
-  const transactionModes: PaymentMode[] = [
-    { id: 'cash', name: 'Cash', description: 'Pay with physical currency' },
-    { id: 'upi', name: 'UPI', description: 'Google Pay, PhonePe, etc.' },
-    { id: 'card', name: 'Card', description: 'Credit or Debit Card' },
-    { id: 'due', name: 'Due', description: 'Record as an outstanding payment' },
-  ];
-
-  useEffect(() => {
-    if (isOpen) {
-      setSelectedPayments({ cash: subtotal });
-      setDiscount(0);
-      setIsDiscountLocked(true);
-    }
-  }, [isOpen, subtotal]);
-
-  const handleModeToggle = (modeId: string) => {
-    setSelectedPayments(prev => {
-      const newPayments = { ...prev };
-      if (newPayments[modeId] !== undefined) {
-        delete newPayments[modeId];
-      } else {
-        newPayments[modeId] = Object.keys(newPayments).length === 0 ? finalPayableAmount : 0;
-      }
-      return newPayments;
-    });
->>>>>>> 10915b97
   };
 
   const handleAmountChange = (modeId: string, amount: string) => {
     const numAmount = parseFloat(amount);
-<<<<<<< HEAD
     setSelectedPayments(prev => ({...prev, [modeId]: isNaN(numAmount) ? 0 : numAmount }));
-=======
-    setSelectedPayments(prev => ({ ...prev, [modeId]: isNaN(numAmount) ? 0 : numAmount }));
->>>>>>> 10915b97
   };
 
   const handleFillRemaining = (modeId: string) => {
     const currentAmount = selectedPayments[modeId] || 0;
-<<<<<<< HEAD
                 const amountToFill = Math.max(0, remainingAmount);
                 handleAmountChange(modeId, (currentAmount + amountToFill).toFixed(2));
-=======
-    const amountToFill = Math.max(0, remainingAmount);
-    handleAmountChange(modeId, (currentAmount + amountToFill).toFixed(2));
->>>>>>> 10915b97
   };
 
   // FIX: This function now automatically adjusts the payment amount if only one payment mode is selected.
   const handleDiscountChange = (amount: string) => {
     const numAmount = parseFloat(amount);
-<<<<<<< HEAD
                 const newDiscount = isNaN(numAmount) ? 0 : numAmount;
                 setDiscount(newDiscount);
 
@@ -210,18 +139,6 @@
                 if (paymentModes.length === 1) {
       const singleMode = paymentModes[0];
                 setSelectedPayments({[singleMode]: newFinalPayable });
-=======
-    const newDiscount = isNaN(numAmount) ? 0 : numAmount;
-    setDiscount(newDiscount);
-
-    const newFinalPayable = subtotal - (subtotal * (newDiscount / 100));
-
-    // Auto-adjust payment only if a single payment mode is active
-    const paymentModes = Object.keys(selectedPayments);
-    if (paymentModes.length === 1) {
-      const singleMode = paymentModes[0];
-      setSelectedPayments({ [singleMode]: newFinalPayable });
->>>>>>> 10915b97
     }
   };
 
@@ -231,7 +148,6 @@
                 return;
     }
     if (Math.abs(remainingAmount) > 0.01) {
-<<<<<<< HEAD
     if (Math.abs(remainingAmount) > 0.01) {
                   setModal({ message: `Amount mismatch. Remaining: ₹${remainingAmount.toFixed(2)}`, type: 'error' });
                 return;
@@ -249,26 +165,11 @@
                   console.error("Payment submission failed:", error);
                 setModal({message: (error as Error).message || 'Failed to save purchase.', type: 'error' });
                 setModal({message: (error as Error).message || 'Failed to save purchase.', type: 'error' });
-=======
-      setModal({ message: `Amount mismatch. Remaining: ₹${remainingAmount.toFixed(2)}`, type: 'error' });
-      return;
-    }
-
-    setIsSubmitting(true);
-    try {
-      // FIX: Pass the final calculated amount up to the parent
-      await onPaymentComplete({ paymentDetails: selectedPayments, discount, finalAmount: finalPayableAmount });
-      // Success modal is now handled by the parent component after successful save
-    } catch (error) {
-      console.error("Payment submission failed:", error);
-      setModal({ message: (error as Error).message || 'Failed to save purchase.', type: 'error' });
->>>>>>> 10915b97
     } finally {
                   setIsSubmitting(false);
     }
   };
 
-<<<<<<< HEAD
   const handleDiscountPressStart = () => {longPressTimer.current = setTimeout(() => { setIsDiscountLocked(false); }, 500); };
   const handleDiscountPressEnd = () => { if (longPressTimer.current) {clearTimeout(longPressTimer.current); } };
   const handleDiscountClick = () => { if (isDiscountLocked) {setModal({ message: "Long press to enable discount field.", type: 'info' }); } };
@@ -358,85 +259,6 @@
                                 const [isLoading, setIsLoading] = useState<boolean>(true);
                                   const [error, setError] = useState<string | null>(null);
                                   const [isDrawerOpen, setIsDrawerOpen] = useState(false);
-=======
-  const handleDiscountPressStart = () => { longPressTimer.current = setTimeout(() => { setIsDiscountLocked(false); }, 500); };
-  const handleDiscountPressEnd = () => { if (longPressTimer.current) { clearTimeout(longPressTimer.current); } };
-  const handleDiscountClick = () => { if (isDiscountLocked) { setModal({ message: "Long press to enable discount field.", type: 'info' }); } };
-
-  if (!isOpen) return null;
-
-  return (
-    <div className="fixed inset-0 bg-black bg-opacity-50 z-40" onClick={onClose}>
-      {modal && <Modal message={modal.message} onClose={() => setModal(null)} type={modal.type} />}
-      <div className="fixed bottom-0 left-0 right-0 bg-gray-50 rounded-t-2xl shadow-xl max-h-[90vh] flex flex-col" onClick={(e) => e.stopPropagation()}>
-        <div className="p-4 sticky top-0 bg-gray-50 z-10 border-b">
-          <div className="w-12 h-1.5 bg-gray-300 rounded-full mx-auto mb-2"></div>
-          <h2 className="text-xl font-bold text-center text-gray-800">Payment</h2>
-        </div>
-
-        <div className="overflow-y-auto p-3 space-y-3">
-          <div className="bg-white rounded-xl shadow-sm p-3">
-            <h3 className="font-semibold text-gray-800 text-sm">Purchasing For:</h3>
-            <p className="text-gray-700">{partyName || 'N/A'}</p>
-          </div>
-
-          <div className="grid grid-cols-2 gap-2">
-            {transactionModes.map((mode) => {
-              const isSelected = selectedPayments[mode.id] !== undefined;
-              return (
-                <div key={mode.id}>
-                  <div onClick={() => handleModeToggle(mode.id)} className={`p-3 rounded-lg shadow-sm cursor-pointer aspect-square flex flex-col items-center justify-center text-center transition-all duration-200 ${isSelected ? 'bg-blue-600 text-white border-2 border-blue-700' : 'bg-white text-gray-800 border'}`}>
-                    <h3 className="font-semibold text-sm">{mode.name}</h3>
-                    <p className={`text-xs mt-1 ${isSelected ? 'text-gray-300' : 'text-gray-500'}`}>{mode.description}</p>
-                  </div>
-                  {isSelected && (
-                    <div className="mt-2 flex items-center gap-1">
-                      <span className="font-bold text-gray-700">₹</span>
-                      <input type="number" placeholder="0.00" value={selectedPayments[mode.id] || ''} onChange={(e) => handleAmountChange(mode.id, e.target.value)} className="flex-grow w-full bg-gray-100 p-1 text-sm rounded-lg border-gray-300 focus:ring-blue-500 focus:border-blue-500" />
-                      {remainingAmount > 0.01 && <button onClick={() => handleFillRemaining(mode.id)} className="text-xs bg-blue-100 text-blue-700 font-semibold px-2 py-1 rounded-full hover:bg-blue-200">Fill</button>}
-                    </div>
-                  )}
-                </div>
-              )
-            })}
-          </div>
-        </div>
-
-        <div className="p-4 mt-auto sticky bottom-0 bg-white border-t">
-          <div className="flex justify-between items-center mb-2"><span className="text-sm text-gray-600">Subtotal:</span><span className="font-medium text-sm">₹{subtotal.toFixed(2)}</span></div>
-          <div className="flex items-center justify-between mb-2 gap-2" onMouseDown={handleDiscountPressStart} onMouseUp={handleDiscountPressEnd} onTouchStart={handleDiscountPressStart} onTouchEnd={handleDiscountPressEnd} onClick={handleDiscountClick}>
-            <label htmlFor="discount" className="text-sm text-gray-600">Discount (%):</label>
-            <input id="discount" type="number" placeholder="0.00" value={discount || ''} onChange={(e) => handleDiscountChange(e.target.value)} readOnly={isDiscountLocked} className={`w-20 text-right bg-gray-100 p-1 text-sm rounded-md border-gray-300 focus:ring-blue-500 focus:border-blue-500 ${isDiscountLocked ? 'cursor-pointer' : ''}`} />
-          </div>
-          <div className="flex justify-between items-center mb-2 border-t pt-2"><span className="text-gray-800 font-semibold">Total Payable:</span><span className="font-bold text-lg text-blue-600">₹{finalPayableAmount.toFixed(2)}</span></div>
-          <div className="flex justify-between items-center mb-3"><span className="text-gray-600">Remaining:</span><span className={`font-bold text-md ${Math.abs(remainingAmount) < 0.01 ? 'text-green-600' : 'text-red-600'}`}>₹{remainingAmount.toFixed(2)}</span></div>
-          <button onClick={handleConfirm} disabled={isSubmitting || Math.abs(remainingAmount) > 0.01} className="w-full flex items-center justify-center bg-blue-600 text-white font-bold py-3 px-4 rounded-xl hover:bg-blue-700 transition-colors disabled:bg-gray-400">
-            {isSubmitting ? <Spinner /> : 'Confirm & Save Purchase'}
-          </button>
-        </div>
-      </div>
-    </div>
-  );
-};
-
-
-// --- Main Purchase Page Component ---
-const PurchasePage: React.FC = () => {
-  const navigate = useNavigate();
-  const { currentUser } = useAuth();
-  const [modal, setModal] = useState<{ message: string; type: 'success' | 'error' | 'info' } | null>(null);
-  const [partyNumber, setPartyNumber] = useState<string>('');
-  const [partyName, setPartyName] = useState<string>('');
-  const [items, setItems] = useState<PurchaseItem[]>([]);
-  const [selectedItem, setSelectedItem] = useState<string>('');
-  const [availableItems, setAvailableItems] = useState<Item[]>([]);
-  const [searchQuery, setSearchQuery] = useState<string>('');
-  const [isDropdownOpen, setIsDropdownOpen] = useState<boolean>(false);
-  const dropdownRef = useRef<HTMLDivElement>(null);
-  const [isLoading, setIsLoading] = useState<boolean>(true);
-  const [error, setError] = useState<string | null>(null);
-  const [isDrawerOpen, setIsDrawerOpen] = useState(false);
->>>>>>> 10915b97
 
   useEffect(() => {
     const fetchItems = async () => {
@@ -458,12 +280,8 @@
   useEffect(() => {
     const handleClickOutside = (event: MouseEvent) => {
       if (dropdownRef.current && !dropdownRef.current.contains(event.target as Node)) {
-<<<<<<< HEAD
       if (dropdownRef.current && !dropdownRef.current.contains(event.target as Node)) {
                                     setIsDropdownOpen(false);
-=======
-        setIsDropdownOpen(false);
->>>>>>> 10915b97
       }
     };
                                   document.addEventListener('mousedown', handleClickOutside);
@@ -471,7 +289,6 @@
   }, [dropdownRef]);
 
   const totalAmount = useMemo(() => items.reduce((sum, item) => sum + item.purchasePrice * item.quantity, 0), [items]);
-<<<<<<< HEAD
   const totalAmount = useMemo(() => items.reduce((sum, item) => sum + item.purchasePrice * item.quantity, 0), [items]);
 
   const handleQuantityChange = (id: string, delta: number) => {setItems((prevItems) => prevItems.map((item) => item.id === id ? { ...item, quantity: Math.max(1, item.quantity + delta) } : item,),); };
@@ -501,41 +318,13 @@
                                     console.error(`Error updating item stock for ID: ${itemId}`, error);
                                   console.error(`Error updating item stock for ID: ${itemId}`, error);
                                   throw new Error(`Failed to update inventory for item ID: ${itemId}`);
-=======
-
-  const handleQuantityChange = (id: string, delta: number) => { setItems((prevItems) => prevItems.map((item) => item.id === id ? { ...item, quantity: Math.max(1, item.quantity + delta) } : item,),); };
-  const handleDeleteItem = (id: string) => { setItems((prevItems) => prevItems.filter((item) => item.id !== id)); };
-  const handleAddItemToCart = () => { if (!selectedItem) return; const itemToAdd = availableItems.find((item) => item.id === selectedItem); if (itemToAdd) { const itemExists = items.find((item) => item.id === itemToAdd.id); if (itemExists) { setItems((prevItems) => prevItems.map((item) => item.id === itemToAdd.id ? { ...item, quantity: item.quantity + 1 } : item,),); } else { setItems((prevItems) => [...prevItems, { id: itemToAdd.id!, name: itemToAdd.name, purchasePrice: itemToAdd.purchasePrice || 0, quantity: 1, },]); } setSelectedItem(''); setSearchQuery(''); } };
-
-  const handleProceedToPayment = () => {
-    if (!partyName.trim() || items.length === 0) {
-      setModal({ message: 'Please enter a Party Name and add at least one item.', type: 'error' });
-      return;
->>>>>>> 10915b97
-    }
-  };
-
-<<<<<<< HEAD
-=======
-  const updateItemStock = async (itemId: string, quantityAdded: number) => {
-    const itemRef = doc(db, "items", itemId);
-    try {
-      // Assuming 'amount' is the field for stock quantity
-      await updateDoc(itemRef, {
-        amount: firebaseIncrement(quantityAdded)
-      });
-    } catch (error) {
-      console.error(`Error updating item stock for ID: ${itemId}`, error);
-      throw new Error(`Failed to update inventory for item ID: ${itemId}`);
-    }
-  };
-
->>>>>>> 10915b97
+    }
+  };
+
   const handleSavePurchase = async (completionData: PurchaseCompletionData) => {
     if (!currentUser) {
       throw new Error('User is not authenticated.');
     }
-<<<<<<< HEAD
                                   // FIX: Destructure finalAmount from the completion data
                                   const {paymentDetails, discount, finalAmount} = completionData;
 
@@ -596,48 +385,6 @@
                                     console.error('Error saving purchase:', err);
                                   throw err;
                                   throw err;
-=======
-    // FIX: Destructure finalAmount from the completion data
-    const { paymentDetails, discount, finalAmount } = completionData;
-
-    // Stock check logic can be added here if needed
-
-    const purchaseData = {
-      userId: currentUser.uid,
-      partyName: partyName.trim(),
-      partyNumber: partyNumber.trim(),
-      discount: discount,
-      items: items.map(({ id, name, purchasePrice, quantity }) => ({
-        id, name, purchasePrice, quantity,
-      })),
-      totalAmount: finalAmount, // FIX: Use the accurate final amount from the drawer
-      paymentMethods: paymentDetails,
-      createdAt: serverTimestamp(),
-    };
-
-    try {
-      await addDoc(collection(db, 'purchases'), purchaseData);
-
-      const updatePromises = items.map(item => updateItemStock(item.id, item.quantity));
-      await Promise.all(updatePromises);
-
-      // Close the drawer and show success on the main page
-      setIsDrawerOpen(false);
-      setModal({ message: 'Purchase saved successfully!', type: 'success' });
-
-      // Reset form after a short delay
-      setTimeout(() => {
-        setModal(null);
-        setPartyName('');
-        setPartyNumber('');
-        setItems([]);
-        setSelectedItem('');
-      }, 1500);
-
-    } catch (err) {
-      console.error('Error saving purchase:', err);
-      throw err;
->>>>>>> 10915b97
     }
   };
 
@@ -651,7 +398,6 @@
                                   setIsDropdownOpen(false);
   };
 
-<<<<<<< HEAD
                                   return (
                                   <div className="flex flex-col min-h-screen bg-white w-full">
                                     {modal && <Modal message={modal.message} onClose={() => setModal(null)} type={modal.type} />}
@@ -695,33 +441,6 @@
                 <span className="text-gray-800 font-semibold w-6 text-center">{item.quantity}</span>
                 <button className="flex items-center justify-center w-7 h-7 rounded-full bg-gray-200 text-gray-700 text-lg font-bold cursor-pointer transition hover:bg-gray-300" onClick={() => handleQuantityChange(item.id, 1)}>+</button>
                 <button className="text-gray-500 hover:text-red-500 transition-colors" onClick={() => handleDeleteItem(item.id)} title="Remove item"><svg xmlns="http://www.w3.org/2000/svg" width="20" height="20" viewBox="0 0 24 24" fill="none" stroke="currentColor" strokeWidth="2" strokeLinecap="round" strokeLinejoin="round"><path d="M18 6 6 18" /><path d="m6 6 12 12" /></svg></button>
-=======
-  return (
-    <div className="flex flex-col min-h-screen bg-white w-full">
-      {modal && <Modal message={modal.message} onClose={() => setModal(null)} type={modal.type} />}
-
-      <div className="flex items-center justify-between p-4 bg-white border-b border-gray-200 shadow-sm sticky top-0 z-30">
-        <button onClick={() => navigate(ROUTES.HOME)} className="text-2xl font-bold text-gray-600 bg-transparent border-none cursor-pointer p-1">&times;</button>
-        <div className="flex-1 flex justify-center items-center gap-6">
-          <NavLink to={`${ROUTES.PURCHASE}`} className={({ isActive }) => `flex-1 cursor-pointer border-b-2 py-3 text-center text-base font-medium transition hover:text-slate-700 ${isActive ? 'border-blue-600 font-semibold text-blue-600' : 'border-transparent text-slate-500'}`}>Purchase</NavLink>
-          <NavLink to={`${ROUTES.PURCHASE_RETURN}`} className={({ isActive }) => `flex-1 cursor-pointer border-b-2 py-3 text-center text-base font-medium transition hover:text-slate-700 ${isActive ? 'border-blue-600 font-semibold text-blue-600' : 'border-transparent text-slate-500'}`}>Purchase Return</NavLink>
-        </div>
-        <div className="w-6"></div>
-      </div>
-
-      <div className="flex-grow p-4 bg-gray-50 w-full overflow-y-auto box-border">
-        <div className="mb-4">
-          <label htmlFor="party-name" className="block text-gray-700 text-sm font-medium mb-1">Party Name</label>
-          <input type="text" id="party-name" value={partyName} onChange={(e) => setPartyName(e.target.value)} placeholder="Enter Party Name" className="w-full p-3 border border-gray-300 rounded-lg bg-white text-gray-800 text-base box-border placeholder-gray-500 focus:outline-none focus:ring-2 focus:ring-blue-400" />
-        </div>
-        <div className="mb-4">
-          <label htmlFor="party-number" className="block text-gray-700 text-sm font-medium mb-1">Party Number (Optional)</label>
-          <input type="text" id="party-number" value={partyNumber} onChange={(e) => setPartyNumber(e.target.value)} placeholder="Enter Party Number" className="w-full p-3 border border-gray-300 rounded-lg bg-white text-gray-800 text-base box-border placeholder-gray-500 focus:outline-none focus:ring-2 focus:ring-blue-400" />
-        </div>
-
-        <h3 className="text-gray-700 text-lg font-medium mb-4">Items</h3>
-        <div className="flex flex-col gap-3 mb-6">
->>>>>>> 10915b97
           {items.length === 0 ? <div className="text-center py-8 text-gray-500 bg-gray-100 rounded-lg">No items added to the list.</div> : items.map((item) => (
             <div key={item.id} className="flex items-center justify-between p-3 bg-white rounded-lg shadow-sm border border-gray-200">
               <div className="flex flex-col">
@@ -736,16 +455,12 @@
               </div>
             </div>
           ))}
-<<<<<<< HEAD
             </div>
           ))}
-=======
->>>>>>> 10915b97
         </div>
 
         <div className="mb-4 relative" ref={dropdownRef}>
           <label className="block text-gray-700 text-sm font-medium mb-1">Search & Add Item</label>
-<<<<<<< HEAD
           <label className="block text-gray-700 text-sm font-medium mb-1">Search & Add Item</label>
           <div className="flex gap-2">
             <input type="text" value={searchQuery} onChange={(e) => { setSearchQuery(e.target.value); setIsDropdownOpen(true); }} onFocus={() => setIsDropdownOpen(true)} placeholder="Search for an item..." className="flex-grow w-full p-3 border border-gray-300 rounded-md text-base focus:border-blue-400 focus:outline-none focus:ring-2 focus:ring-blue-200" autoComplete="off" />
@@ -778,33 +493,6 @@
                                       />
                                     </div>
                                     );
-=======
-          <div className="flex gap-2">
-            <input type="text" value={searchQuery} onChange={(e) => { setSearchQuery(e.target.value); setIsDropdownOpen(true); }} onFocus={() => setIsDropdownOpen(true)} placeholder="Search for an item..." className="flex-grow w-full p-3 border border-gray-300 rounded-md text-base focus:border-blue-400 focus:outline-none focus:ring-2 focus:ring-blue-200" autoComplete="off" />
-            <button onClick={handleAddItemToCart} className="bg-blue-600 text-white py-3 px-5 rounded-md text-base font-semibold transition hover:bg-blue-700 disabled:bg-blue-300" disabled={!selectedItem}>Add</button>
-          </div>
-          {isDropdownOpen && <div className="absolute top-full left-0 right-0 z-20 mt-1 bg-white border border-gray-300 rounded-md shadow-lg max-h-52 overflow-y-auto">{isLoading ? <div className="p-3 text-gray-500">Loading items...</div> : error ? <div className="p-3 text-red-600">Error loading items.</div> : filteredItems.length === 0 ? <div className="p-3 text-gray-500">No items found.</div> : filteredItems.map((item) => (<div key={item.id} className="p-3 cursor-pointer border-b last:border-b-0 hover:bg-gray-100" onClick={() => handleSelect(item)}>{item.name}</div>))}</div>}
-        </div>
-      </div>
-
-      <div className="sticky bottom-0 left-0 right-0 p-4 bg-white border-t border-gray-200 shadow-[0_-2px_5px_rgba(0,0,0,0.05)]">
-        <div className="flex justify-between items-center mb-3">
-          <p className="text-gray-700 text-lg font-medium">Total Amount</p>
-          <p className="text-gray-900 text-2xl font-bold">₹{totalAmount.toFixed(2)}</p>
-        </div>
-        <button onClick={handleProceedToPayment} className="w-full bg-green-600 text-white p-3 rounded-lg text-lg font-semibold shadow-md transition hover:bg-green-700 disabled:opacity-50 disabled:cursor-not-allowed" disabled={items.length === 0}>Proceed to Payment</button>
-      </div>
-
-      <PaymentDrawer
-        isOpen={isDrawerOpen}
-        onClose={() => setIsDrawerOpen(false)}
-        subtotal={totalAmount}
-        partyName={partyName}
-        onPaymentComplete={handleSavePurchase}
-      />
-    </div>
-  );
->>>>>>> 10915b97
 };
 
                                     export default PurchasePage;