import React, { useState, useRef, useEffect, useMemo } from 'react';
import { useNavigate, NavLink } from 'react-router-dom';
import { getItems } from '../../lib/items_firebase';
import type { Item } from '../../constants/models';
import { ROUTES } from '../../constants/routes.constants';
import { db } from '../../lib/firebase';
import { addDoc, collection, serverTimestamp, doc, updateDoc, increment as firebaseIncrement } from 'firebase/firestore';
import { useAuth } from '../../context/auth-context';

// --- Helper Types & Interfaces ---
interface SalesItem {
  id: string;
  name: string;
  mrp: number;
  quantity: number;
}

interface PaymentMode {
  id: 'cash' | 'card' | 'upi' | 'due';
  name: string;
  description: string;
}

interface PaymentDetails {
  [key: string]: number;
}

interface PaymentCompletionData {
  paymentDetails: PaymentDetails;
  partyName: string;
  partyNumber: string;
  discount: number;
}

// --- Reusable Modal Component ---
const Modal: React.FC<{
  message: string;
  onClose: () => void;
  type: 'success' | 'error' | 'info'; // Added info type
}> = ({ message, onClose, type }) => (
  <div className="fixed inset-0 bg-black bg-opacity-60 flex items-center justify-center z-50 p-4">
    <div className="bg-white rounded-xl shadow-2xl p-6 w-full max-w-sm text-center">
      <div
        className={`mx-auto mb-4 w-12 h-12 rounded-full flex items-center justify-center ${type === 'success' ? 'bg-green-100' : type === 'error' ? 'bg-red-100' : 'bg-blue-100'
          }`}
      >
        {type === 'success' && <svg className="w-6 h-6 text-green-600" fill="none" stroke="currentColor" viewBox="0 0 24 24"><path strokeLinecap="round" strokeLinejoin="round" strokeWidth="2" d="M5 13l4 4L19 7"></path></svg>}
        {type === 'error' && <svg className="w-6 h-6 text-red-600" fill="none" stroke="currentColor" viewBox="0 0 24 24"><path strokeLinecap="round" strokeLinejoin="round" strokeWidth="2" d="M6 18L18 6M6 6l12 12"></path></svg>}
        {type === 'info' && <svg className="w-6 h-6 text-blue-600" fill="none" stroke="currentColor" viewBox="0 0 24 24"><path strokeLinecap="round" strokeLinejoin="round" strokeWidth="2" d="M13 16h-1v-4h-1m1-4h.01M21 12a9 9 0 11-18 0 9 9 0 0118 0z"></path></svg>}
      </div>
      <p className="text-lg font-medium text-gray-800 mb-4">{message}</p>
      <button onClick={onClose} className="w-full bg-blue-600 text-white py-2 px-4 rounded-lg hover:bg-blue-700 transition-colors">OK</button>
    </div>
  </div>
);

// --- Reusable Spinner Component ---
const Spinner: React.FC<{ size?: string }> = ({ size = 'h-5 w-5' }) => (
  <svg className={`animate-spin text-white ${size}`} xmlns="http://www.w3.org/2000/svg" fill="none" viewBox="0 0 24 24">
    <circle className="opacity-25" cx="12" cy="12" r="10" stroke="currentColor" strokeWidth="4"></circle>
    <path className="opacity-75" fill="currentColor" d="M4 12a8 8 0 018-8V0C5.373 0 0 5.373 0 12h4zm2 5.291A7.962 7.962 0 014 12H0c0 3.042 1.135 5.824 3 7.938l3-2.647z"></path>
  </svg>
);

// --- The Payment Drawer Component ---
interface PaymentDrawerProps {
  isOpen: boolean;
  onClose: () => void;
  subtotal: number;
  onPaymentComplete: (completionData: PaymentCompletionData) => Promise<void>;
}

const PaymentDrawer: React.FC<PaymentDrawerProps> = ({ isOpen, onClose, subtotal, onPaymentComplete }) => {
  const [partyName, setPartyName] = useState('');
  const [partyNumber, setPartyNumber] = useState('');
  const [discount, setDiscount] = useState(0);
  const [selectedPayments, setSelectedPayments] = useState<PaymentDetails>({});
  const [modal, setModal] = useState<{ message: string; type: 'success' | 'error' | 'info' } | null>(null);
  const [isSubmitting, setIsSubmitting] = useState(false);
  const [isDiscountLocked, setIsDiscountLocked] = useState(true);
  const longPressTimer = useRef<NodeJS.Timeout | null>(null);

  const finalPayableAmount = useMemo(() => Math.max(0, subtotal - discount), [subtotal, discount]);
  const totalEnteredAmount = useMemo(() => Object.values(selectedPayments).reduce((sum, amount) => sum + amount, 0), [selectedPayments]);
  const remainingAmount = useMemo(() => finalPayableAmount - totalEnteredAmount, [finalPayableAmount, totalEnteredAmount]);

  const transactionModes: PaymentMode[] = [
    { id: 'cash', name: 'Cash', description: 'Pay with physical currency' },
    { id: 'card', name: 'Card', description: 'Credit or Debit Card' },
    { id: 'upi', name: 'UPI', description: 'Google Pay, PhonePe, etc.' },
    { id: 'due', name: 'Due', description: 'Record as an outstanding payment' },
  ];

  useEffect(() => {
    if (isOpen) {
      setSelectedPayments({ cash: finalPayableAmount });
    } else {
      setSelectedPayments({});
      setPartyName('');
      setPartyNumber('');
      setDiscount(0);
      setIsDiscountLocked(true);
    }
  }, [isOpen, finalPayableAmount]);

  const handleModeToggle = (modeId: string) => {
    setSelectedPayments(prev => {
      const newPayments = { ...prev };
      if (newPayments[modeId] !== undefined) {
        delete newPayments[modeId];
      } else {
        newPayments[modeId] = Object.keys(newPayments).length === 0 ? finalPayableAmount : 0;
      }
      return newPayments;
    });
  };

  const handleAmountChange = (modeId: string, amount: string) => {
    const numAmount = parseFloat(amount);
    setSelectedPayments(prev => ({ ...prev, [modeId]: isNaN(numAmount) ? 0 : numAmount }));
  };

  const handleFillRemaining = (modeId: string) => {
    const currentAmount = selectedPayments[modeId] || 0;
    handleAmountChange(modeId, (currentAmount + remainingAmount).toFixed(2));
  };

  const handleDiscountChange = (amount: string) => {
    const numAmount = parseFloat(amount);
    setDiscount(isNaN(numAmount) ? 0 : numAmount);
  };

  const handleConfirm = async () => {
    if (!partyName.trim()) {
      setModal({ message: 'Please enter a Party Name.', type: 'error' });
      return;
    }
    if (Object.keys(selectedPayments).length === 0) {
      setModal({ message: 'Please select a payment mode.', type: 'error' });
      return;
    }
    if (remainingAmount !== 0) {
      setModal({ message: `Amount mismatch. Remaining: ₹${remainingAmount.toFixed(2)}`, type: 'error' });
      return;
    }

    setIsSubmitting(true);
    try {
      await onPaymentComplete({ paymentDetails: selectedPayments, partyName, partyNumber, discount });
      setModal({ message: 'Payment saved successfully!', type: 'success' });
      setTimeout(() => {
        setModal(null);
        onClose();
      }, 1500);
    } catch (error) {
      console.error("Payment submission failed:", error);
      setModal({ message: 'Failed to save payment. Please try again.', type: 'error' });
    } finally {
      setIsSubmitting(false);
    }
  };
  const handleDiscountPressStart = () => {
    longPressTimer.current = setTimeout(() => {
      setIsDiscountLocked(false);
    }, 500);
  };

  const handleDiscountPressEnd = () => {
    if (longPressTimer.current) {
      clearTimeout(longPressTimer.current);
    }
  };

  const handleDiscountClick = () => {
    if (isDiscountLocked) {
      setModal({ message: "Long press to enable discount field.", type: 'info' });
    }
  };


  const handleDiscountPressStart = () => {
    longPressTimer.current = setTimeout(() => {
      setIsDiscountLocked(false);
    }, 500);
<<<<<<< HEAD
    // 500ms for a long press
=======
>>>>>>> 3266f780
  };

  const handleDiscountPressEnd = () => {
    if (longPressTimer.current) {
      clearTimeout(longPressTimer.current);
    }
  };

  const handleDiscountClick = () => {
    if (isDiscountLocked) {
      setModal({ message: "Long press to enable discount field.", type: 'info' });
    }
  };

  if (!isOpen) return null;

  return (
    <div className="fixed inset-0 bg-black bg-opacity-50 z-40" onClick={onClose}>
      {modal && <Modal message={modal.message} onClose={() => setModal(null)} type={modal.type} />}
      <div className="fixed bottom-0 left-0 right-0 bg-gray-50 rounded-t-2xl shadow-xl max-h-[90vh] flex flex-col" onClick={(e) => e.stopPropagation()}>
        <div className="p-4 sticky top-0 bg-gray-50 z-10 border-b">
          <div className="w-12 h-1.5 bg-gray-300 rounded-full mx-auto mb-2"></div>
          <h2 className="text-xl font-bold text-center text-gray-800">Payment</h2>
        </div>

        <div className="overflow-y-auto p-3 space-y-3">
          <div className="bg-white rounded-xl shadow-sm p-3 space-y-2">
            <h3 className="font-semibold text-gray-800 text-sm">Customer Details</h3>
            <input type="text" placeholder="Party Name*" value={partyName} onChange={(e) => setPartyName(e.target.value)} className="w-full bg-gray-100 p-2 text-sm rounded-lg border-gray-300 focus:ring-blue-500 focus:border-blue-500" />
            <input type="text" placeholder="Party Number (Optional)" value={partyNumber} onChange={(e) => setPartyNumber(e.target.value)} className="w-full bg-gray-100 p-2 text-sm rounded-lg border-gray-300 focus:ring-blue-500 focus:border-blue-500" />
          </div>

          {/* --- Payment Modes Grid --- */}
          <div className="grid grid-cols-2 gap-2">
            {transactionModes.map((mode) => {
              const isSelected = selectedPayments[mode.id] !== undefined;
              return (
                <div key={mode.id}>
                  <div
                    onClick={() => handleModeToggle(mode.id)}
                    className={`p-3 rounded-lg shadow-sm cursor-pointer aspect-square flex flex-col items-center justify-center text-center transition-all duration-200
                                       ${isSelected ? 'bg-gray-600 text-white border-2 border-gray-700' : 'bg-white text-gray-800 border'}`}
                  >
                    <h3 className="font-semibold text-sm">{mode.name}</h3>
                    <p className={`text-xs mt-1 ${isSelected ? 'text-blue-200' : 'text-gray-500'}`}>{mode.description}</p>
                  </div>
                  {isSelected && (
                    <div className="mt-2 flex items-center gap-1">
                      <span className="font-bold text-gray-700">₹</span>
                      <input type="number" placeholder="0.00" value={selectedPayments[mode.id] || ''} onChange={(e) => handleAmountChange(mode.id, e.target.value)} className="flex-grow w-full bg-gray-100 p-1 text-sm rounded-lg border-gray-300 focus:ring-blue-500 focus:border-blue-500" />
                      {remainingAmount > 0 && <button onClick={() => handleFillRemaining(mode.id)} className="text-xs bg-blue-100 text-blue-700 font-semibold px-2 py-1 rounded-full hover:bg-blue-200">Fill</button>}
                    </div>
                  )}
                </div>
              )
            })}
          </div>
        </div>

        <div className="p-4 mt-auto sticky bottom-0 bg-white border-t">
          <div className="flex justify-between items-center mb-2"><span className="text-sm text-gray-600">Subtotal:</span><span className="font-medium text-sm">₹{subtotal.toFixed(2)}</span></div>
          <div
            className="flex items-center justify-between mb-2 gap-2"
            onMouseDown={handleDiscountPressStart}
            onMouseUp={handleDiscountPressEnd}
            onTouchStart={handleDiscountPressStart}
            onTouchEnd={handleDiscountPressEnd}
            onClick={handleDiscountClick}
          >
            <label htmlFor="discount" className="text-sm text-gray-600">Discount:</label>
            <input id="discount" type="number" placeholder="0.00" value={discount || ''} onChange={(e) => handleDiscountChange(e.target.value)} readOnly={isDiscountLocked} className={`w-20 text-right bg-gray-100 p-1 text-sm rounded-md border-gray-300 focus:ring-blue-500 focus:border-blue-500 ${isDiscountLocked ? 'cursor-pointer' : ''}`} />
          </div>
          <div className="flex justify-between items-center mb-2 border-t pt-2"><span className="text-gray-800 font-semibold">Total Payable:</span><span className="font-bold text-lg text-blue-600">₹{finalPayableAmount.toFixed(2)}</span></div>
          <div className="flex justify-between items-center mb-3"><span className="text-gray-600">Remaining:</span><span className={`font-bold text-md ${remainingAmount === 0 ? 'text-green-600' : 'text-red-600'}`}>₹{remainingAmount.toFixed(2)}</span></div>
          <button onClick={handleConfirm} disabled={isSubmitting || remainingAmount !== 0} className="w-full flex items-center justify-center bg-blue-600 text-white font-bold py-3 px-4 rounded-xl hover:bg-blue-700 transition-colors disabled:bg-gray-400">
            {isSubmitting ? <Spinner /> : 'Confirm & Save Payment'}
          </button>
        </div>
      </div>
    </div>
  );
};

// --- Main Sales Page Component ---
const SalesPage1: React.FC = () => {
  const navigate = useNavigate();
  const { currentUser } = useAuth();
  // New state to manage feedback messages
  const [modal, setModal] = useState<{ message: string; type: 'success' | 'error' | 'info' } | null>(null);

  const [items, setItems] = useState<SalesItem[]>([]);
  const [selectedItem, setSelectedItem] = useState<string>('');
  const [availableItems, setAvailableItems] = useState<Item[]>([]);
  const [searchQuery, setSearchQuery] = useState<string>('');
  const [isDropdownOpen, setIsDropdownOpen] = useState<boolean>(false);
  const dropdownRef = useRef<HTMLDivElement>(null);
  const [isLoading, setIsLoading] = useState<boolean>(true);
  const [error, setError] = useState<string | null>(null);
  const [isDrawerOpen, setIsDrawerOpen] = useState(false);

  useEffect(() => {
    const fetchItems = async () => {
      try {
        setIsLoading(true);
        const fetchedItems = await getItems();
        setAvailableItems(fetchedItems);
      } catch (err) {
        setError('Failed to load items.');
      } finally {
        setIsLoading(false);
      }
    };
    fetchItems();
  }, []);

  useEffect(() => {
    const handleClickOutside = (event: MouseEvent) => {
      if (dropdownRef.current && !dropdownRef.current.contains(event.target as Node)) {
        setIsDropdownOpen(false);
      }
    };
    document.addEventListener('mousedown', handleClickOutside);
    return () => document.removeEventListener('mousedown', handleClickOutside);
  }, []);

  const totalAmount = items.reduce((sum, item) => sum + item.mrp * item.quantity, 0);

  const handleQuantityChange = (id: string, delta: number) => {
    setItems(prev => prev.map(item => item.id === id ? { ...item, quantity: Math.max(1, item.quantity + delta) } : item));
  };

  const handleDeleteItem = (id: string) => {
    setItems(prev => prev.filter(item => item.id !== id));
  };

  const handleAddItemToCart = () => {
    if (!selectedItem) return;
    const itemToAdd = availableItems.find(item => item.id === selectedItem);
    if (itemToAdd) {
      const itemExists = items.find(item => item.id === itemToAdd.id);
      if (itemExists) {
        setItems(prev => prev.map(item => item.id === itemToAdd.id ? { ...item, quantity: item.quantity + 1 } : item));
      } else {
        setItems(prev => [...prev, { id: itemToAdd.id!, name: itemToAdd.name, mrp: itemToAdd.mrp, quantity: 1 }]);
      }
      setSelectedItem('');
      setSearchQuery('');
    }
  };

  const handleProceedToPayment = () => {
    if (items.length === 0) {
      alert('Please add at least one item to the cart.');
      return;
    }
    setIsDrawerOpen(true);

  };

  // New function to update item amount in Firestore
  const updateItemAmount = async (itemId: string, quantitySold: number) => {
    const itemRef = doc(db, "items", itemId);
    try {
      await updateDoc(itemRef, {
        amount: firebaseIncrement(-quantitySold)
      });
    } catch (error) {
      console.error(`Error updating item amount for ID: ${itemId}`, error);
      throw new Error(`Failed to update inventory for item ID: ${itemId}`);
    }
  };


  const handleSavePayment = async (completionData: PaymentCompletionData) => {
    if (!currentUser) throw new Error("User is not authenticated.");

    const { paymentDetails, partyName, partyNumber, discount } = completionData;

    // Check if enough stock is available before saving
    for (const item of items) {
      const availableItem = availableItems.find(i => i.id === item.id);
      if (availableItem && availableItem.amount < item.quantity) {
        throw new Error(`Not enough stock for item: ${item.name}. Available: ${availableItem.amount}, Requested: ${item.quantity}`);
      }
    }


    const saleData = {
      userId: currentUser.uid,
      partyName: partyName.trim(),
      partyNumber: partyNumber.trim(),
      items: items.map(({ id, name, mrp, quantity }) => ({ id, name, mrp, quantity })),
      subtotal: totalAmount,
      discount: discount,
      totalAmount: totalAmount - discount,
      paymentMethods: paymentDetails,
      createdAt: serverTimestamp(),
    };

    try {
      // 1. Save the sale to the 'sales' collection
      await addDoc(collection(db, "sales"), saleData);


      // 2. Update the amount of each sold item in the 'items' collection
      const updatePromises = items.map(item => updateItemAmount(item.id, item.quantity));
      await Promise.all(updatePromises);

      // Clear the cart and reset state after successful transaction
      setItems([]);
      setSelectedItem('');
      setSearchQuery('');
      setModal({ message: "Sale completed successfully!", type: 'success' });
    } catch (error) {
      console.error("Error saving sale to Firestore: ", error);
      setModal({ message: `Failed to save payment: ${error}`, type: 'error' });

      throw error;
    }
  };

  const filteredItems = availableItems.filter(item =>
    item.name.toLowerCase().includes(searchQuery.toLowerCase())
  );

  const handleSelect = (item: Item) => {
    setSelectedItem(item.id!);
    setSearchQuery(item.name);
    setIsDropdownOpen(false);
  };

  return (
    <div className="flex flex-col min-h-screen bg-white w-full">
      {modal && <Modal message={modal.message} onClose={() => setModal(null)} type={modal.type} />}

      <div className="flex items-center justify-between p-4 bg-white border-b border-gray-200 shadow-sm sticky top-0 z-30">
        <button onClick={() => navigate(ROUTES.HOME)} className="text-2xl font-bold text-gray-600">&times;</button>
        <div className="flex-1 flex justify-center items-center gap-6">
          <NavLink to={`${ROUTES.MASTERS}/${ROUTES.SALES}`} className={({ isActive }) => `flex-1 text-center py-3 border-b-2 ${isActive ? 'border-blue-600 text-blue-600 font-semibold' : 'border-transparent text-slate-500'}`}>Sales</NavLink>
          <NavLink to={`${ROUTES.MASTERS}/${ROUTES.SALES_RETURN}`} className={({ isActive }) => `flex-1 text-center py-3 border-b-2 ${isActive ? 'border-blue-600 text-blue-600 font-semibold' : 'border-transparent text-slate-500'}`}>Sales Return</NavLink>
        </div>
        <div className="w-6"></div>
      </div>

      <div className="flex-grow p-4 bg-gray-50 w-full overflow-y-auto box-border">
        <div className="mb-6 relative" ref={dropdownRef}>
          <label className="block text-gray-700 text-sm font-medium mb-1">Search & Add Item</label>
          <div className="flex gap-2">
            <input type="text" value={searchQuery} onChange={(e) => { setSearchQuery(e.target.value); setIsDropdownOpen(true); }} onFocus={() => setIsDropdownOpen(true)} placeholder="Search for an item..." className="flex-grow w-full p-3 border border-gray-300 rounded-md focus:border-blue-400 focus:outline-none focus:ring-2 focus:ring-blue-200" autoComplete="off" />
            <button onClick={handleAddItemToCart} className="bg-blue-600 text-white py-3 px-5 rounded-md font-semibold hover:bg-blue-700 disabled:bg-blue-300" disabled={!selectedItem}>Add</button>
          </div>
          {isDropdownOpen && (
            <div className="absolute top-full left-0 right-0 z-20 mt-1 bg-white border border-gray-300 rounded-md shadow-lg max-h-52 overflow-y-auto">
              {isLoading ? <div className="p-3 text-gray-500">Loading...</div> :
                error ? <div className="p-3 text-red-600">{error}</div> :
                  filteredItems.length === 0 ? <div className="p-3 text-gray-500">No items found.</div> :
                    (filteredItems.map(item => (<div key={item.id} className="p-3 cursor-pointer border-b last:border-b-0 hover:bg-gray-100" onClick={() => handleSelect(item)}>{item.name}</div>)))
              }
            </div>
          )}
        </div>

        <h3 className="text-gray-700 text-lg font-medium mb-4">Cart</h3>
        <div className="flex flex-col gap-3 mb-6">
          {items.length === 0 ? (
            <div className="text-center py-8 text-gray-500 bg-gray-100 rounded-lg">No items added.</div>
          ) : (
            items.map(item => (
              <div key={item.id} className="flex items-center justify-between p-3 bg-white rounded-lg shadow-sm border border-gray-200">
                <div>
                  <p className="font-medium">{item.name}</p>
                  <p className="text-sm text-gray-600">₹{item.mrp.toFixed(2)}</p>
                </div>
                <div className="flex items-center gap-2">
                  <button className="flex items-center justify-center w-7 h-7 rounded-full bg-gray-200 disabled:opacity-50" onClick={() => handleQuantityChange(item.id, -1)} disabled={item.quantity === 1}>-</button>
                  <span className="w-6 text-center font-semibold">{item.quantity}</span>
                  <button className="flex items-center justify-center w-7 h-7 rounded-full bg-gray-200" onClick={() => handleQuantityChange(item.id, 1)}>+</button>
                  <button className="text-gray-500 hover:text-red-500" onClick={() => handleDeleteItem(item.id)} title="Remove item">
                    <svg xmlns="http://www.w3.org/2000/svg" width="20" height="20" viewBox="0 0 24 24" fill="none" stroke="currentColor" strokeWidth="2" strokeLinecap="round" strokeLinejoin="round"><path d="M18 6 6 18" /><path d="m6 6 12 12" /></svg>
                  </button>
                </div>
              </div>
            ))
          )}
        </div>
      </div>

      <div className="sticky bottom-0 left-0 right-0 p-4 bg-white border-t shadow-[0_-2px_5px_rgba(0,0,0,0.05)]">
        <div className="flex justify-between items-center mb-3">
          <p className="text-lg font-medium">Total Amount</p>
          <p className="text-2xl font-bold">₹{totalAmount.toFixed(2)}</p>
        </div>
        <button onClick={handleProceedToPayment} className="w-full bg-green-600 text-white p-3 rounded-lg text-lg font-semibold shadow-md hover:bg-green-700 disabled:opacity-50" disabled={items.length === 0}>
          Proceed to Payment
        </button>
      </div>

      <PaymentDrawer
        isOpen={isDrawerOpen}
        onClose={() => setIsDrawerOpen(false)}
        subtotal={totalAmount}
        onPaymentComplete={handleSavePayment}
      />
    </div>
  );
};

export default SalesPage1;<|MERGE_RESOLUTION|>--- conflicted
+++ resolved
@@ -182,10 +182,6 @@
     longPressTimer.current = setTimeout(() => {
       setIsDiscountLocked(false);
     }, 500);
-<<<<<<< HEAD
-    // 500ms for a long press
-=======
->>>>>>> 3266f780
   };
 
   const handleDiscountPressEnd = () => {
