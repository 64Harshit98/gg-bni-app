--- conflicted
+++ resolved
@@ -187,42 +187,6 @@
       setModal({ message: (error as Error).message || 'Failed to save sale.', type: 'error' });
     } finally {
       setIsSubmitting(false);
-    }
-  };
-  const handleDiscountPressStart = () => {
-    longPressTimer.current = setTimeout(() => {
-      setIsDiscountLocked(false);
-    }, 500);
-  };
-
-  const handleDiscountPressEnd = () => {
-    if (longPressTimer.current) {
-      clearTimeout(longPressTimer.current);
-    }
-  };
-
-  const handleDiscountClick = () => {
-    if (isDiscountLocked) {
-      setModal({ message: "Long press to enable discount field.", type: 'info' });
-    }
-  };
-
-
-  const handleDiscountPressStart = () => {
-    longPressTimer.current = setTimeout(() => {
-      setIsDiscountLocked(false);
-    }, 500);
-  };
-
-  const handleDiscountPressEnd = () => {
-    if (longPressTimer.current) {
-      clearTimeout(longPressTimer.current);
-    }
-  };
-
-  const handleDiscountClick = () => {
-    if (isDiscountLocked) {
-      setModal({ message: "Long press to enable discount field.", type: 'info' });
     }
   };
 
@@ -284,14 +248,7 @@
 const Sales: React.FC = () => {
   const navigate = useNavigate();
   const { currentUser } = useAuth();
-<<<<<<< HEAD
-  // New state to manage feedback messages
   const [modal, setModal] = useState<{ message: string; type: 'success' | 'error' | 'info' } | null>(null);
-  // New state to manage feedback messages
-  const [modal, setModal] = useState<{ message: string; type: 'success' | 'error' | 'info' } | null>(null);
-=======
-  const [modal, setModal] = useState<{ message: string; type: 'success' | 'error' | 'info' } | null>(null);
->>>>>>> 10915b97
   const [items, setItems] = useState<SalesItem[]>([]);
   const [selectedItem, setSelectedItem] = useState<string>('');
   const [availableItems, setAvailableItems] = useState<Item[]>([]);
@@ -386,22 +343,6 @@
         throw new Error(`Not enough stock for item: ${item.name}.`);
       }
     }
-  };
-
-
-  const handleSavePayment = async (completionData: PaymentCompletionData) => {
-    if (!currentUser) throw new Error("User is not authenticated.");
-
-    const { paymentDetails, partyName, partyNumber, discount } = completionData;
-
-    // Check if enough stock is available before saving
-    for (const item of items) {
-      const availableItem = availableItems.find(i => i.id === item.id);
-      if (availableItem && availableItem.amount < item.quantity) {
-        throw new Error(`Not enough stock for item: ${item.name}. Available: ${availableItem.amount}, Requested: ${item.quantity}`);
-      }
-    }
-
 
     const saleData = {
       userId: currentUser.uid,
@@ -415,25 +356,6 @@
       createdAt: serverTimestamp(),
     };
 
-<<<<<<< HEAD
-    try {
-      // 1. Save the sale to the 'sales' collection
-      await addDoc(collection(db, "sales"), saleData);
-      // 2. Update the amount of each sold item in the 'items' collection
-      const updatePromises = items.map(item => updateItemAmount(item.id, item.quantity));
-      await Promise.all(updatePromises);
-
-      setIsDrawerOpen(false);
-      setItems([]);
-      setSelectedItem('');
-      setSearchQuery('');
-      setModal({ message: "Sale completed successfully!", type: 'success' });
-    };
-
-    const filteredItems = useMemo(() => availableItems.filter(item =>
-      item.name.toLowerCase().includes(searchQuery.toLowerCase())
-    ), [availableItems, searchQuery]);
-=======
     const updatePromises = items.map(item => {
       const itemRef = doc(db, "items", item.id);
       return updateDoc(itemRef, { amount: firebaseIncrement(-item.quantity) });
@@ -452,28 +374,13 @@
   const filteredItems = useMemo(() => availableItems.filter(item =>
     item.name.toLowerCase().includes(searchQuery.toLowerCase())
   ), [availableItems, searchQuery]);
->>>>>>> 10915b97
-
-    const handleSelect = (item: Item) => {
-      setSelectedItem(item.id!);
-      setSearchQuery(item.name);
-      setIsDropdownOpen(false);
-    };
-
-<<<<<<< HEAD
-    return (
-      <div className="flex flex-col min-h-screen bg-white w-full">
-        {modal && <Modal message={modal.message} onClose={() => setModal(null)} type={modal.type} />}
-        <BarcodeScanner isOpen={isScannerOpen} onClose={() => setIsScannerOpen(false)} onScanSuccess={handleBarcodeScanned} />
-
-        <div className="flex items-center justify-between p-4 bg-white border-b border-gray-200 shadow-sm sticky top-0 z-30">
-          <button onClick={() => navigate(ROUTES.HOME)} className="text-2xl font-bold text-gray-600">&times;</button>
-          <div className="flex-1 flex justify-center items-center gap-6">
-            <NavLink to={ROUTES.SALES} className={({ isActive }) => `flex-1 text-center py-3 border-b-2 ${isActive ? 'border-blue-600 text-blue-600 font-semibold' : 'border-transparent text-slate-500'}`}>Sales</NavLink>
-            <NavLink to={ROUTES.SALES_RETURN} className={({ isActive }) => `flex-1 text-center py-3 border-b-2 ${isActive ? 'border-blue-600 text-blue-600 font-semibold' : 'border-transparent text-slate-500'}`}>Sales Return</NavLink>
-          </div>
-          <div className="w-6"></div>
-=======
+
+  const handleSelect = (item: Item) => {
+    setSelectedItem(item.id!);
+    setSearchQuery(item.name);
+    setIsDropdownOpen(false);
+  };
+
   return (
     <div className="flex flex-col min-h-screen bg-white w-full">
       {modal && <Modal message={modal.message} onClose={() => setModal(null)} type={modal.type} />}
@@ -518,88 +425,46 @@
               }
             </div>
           )}
->>>>>>> 10915b97
-        </div>
-
-        <div className="flex-grow p-4 bg-gray-50 w-full overflow-y-auto box-border">
-          <div className="mb-6 relative" ref={dropdownRef}>
-            <label className="block text-gray-700 text-sm font-medium mb-1">Search & Add Item</label>
-            <div className="flex gap-2">
-              <input type="text" value={searchQuery} onChange={(e) => { setSearchQuery(e.target.value); setIsDropdownOpen(true); }} onFocus={() => setIsDropdownOpen(true)} placeholder="Search for an item..." className="flex-grow w-full p-3 border border-gray-300 rounded-md focus:border-blue-400 focus:outline-none focus:ring-2 focus:ring-blue-200" autoComplete="off" />
-              <button onClick={() => setIsScannerOpen(true)} className="bg-gray-700 text-white p-3 rounded-md font-semibold transition hover:bg-gray-800" title="Scan Barcode">
-                <svg xmlns="http://www.w3.org/2000/svg" width="24" height="24" viewBox="0 0 24 24" fill="none" stroke="currentColor" strokeWidth="2" strokeLinecap="round" strokeLinejoin="round"><path d="M14.5 4h-5L7 7H4a2 2 0 0 0-2 2v9a2 2 0 0 0 2 2h16a2 2 0 0 0 2-2V9a2 2 0 0 0-2-2h-3l-2.5-3z"></path><circle cx="12" cy="13" r="3"></circle></svg>
-              </button>
-              <button onClick={handleAddItemToCart} className="bg-blue-600 text-white py-3 px-5 rounded-md font-semibold hover:bg-blue-700 disabled:bg-blue-300" disabled={!selectedItem}>Add</button>
-            </div>
-            {isDropdownOpen && (
-              <div className="absolute top-full left-0 right-0 z-20 mt-1 bg-white border border-gray-300 rounded-md shadow-lg max-h-52 overflow-y-auto">
-                {isLoading ? <div className="p-3 text-gray-500">Loading...</div> :
-                  error ? <div className="p-3 text-red-600">{error}</div> :
-                    filteredItems.length === 0 ? <div className="p-3 text-gray-500">No items found.</div> :
-                      (filteredItems.map(item => (
-                        <div
-                          key={item.id}
-                          className="p-3 cursor-pointer border-b last:border-b-0 hover:bg-gray-100 flex justify-between items-center"
-                          onClick={() => handleSelect(item)}
-                        >
-                          <span className="font-medium text-gray-800">{item.name}</span>
-                          <span className="text-sm font-semibold text-blue-600">
-                            ₹{item.mrp.toFixed(2)}
-                          </span>
-                        </div>
-                      )))
-                }
+        </div>
+
+        <h3 className="text-gray-700 text-lg font-medium mb-4">Cart</h3>
+        <div className="flex flex-col gap-3 mb-6">
+          {items.length === 0 ? (
+            <div className="text-center py-8 text-gray-500 bg-gray-100 rounded-lg">No items added.</div>
+          ) : (
+            items.map(item => (
+              <div key={item.id} className="flex items-center justify-between p-3 bg-white rounded-lg shadow-sm border border-gray-200">
+                <div>
+                  <p className="font-medium">{item.name}</p>
+                  <p className="text-sm text-gray-600">₹{item.mrp.toFixed(2)}</p>
+                </div>
+                <div className="flex items-center gap-2">
+                  <button className="flex items-center justify-center w-7 h-7 rounded-full bg-gray-200 disabled:opacity-50" onClick={() => handleQuantityChange(item.id, -1)} disabled={item.quantity === 1}>-</button>
+                  <span className="w-6 text-center font-semibold">{item.quantity}</span>
+                  <button className="flex items-center justify-center w-7 h-7 rounded-full bg-gray-200" onClick={() => handleQuantityChange(item.id, 1)}>+</button>
+                  <button className="text-gray-500 hover:text-red-500" onClick={() => handleDeleteItem(item.id)} title="Remove item">
+                    <svg xmlns="http://www.w3.org/2000/svg" width="20" height="20" viewBox="0 0 24 24" fill="none" stroke="currentColor" strokeWidth="2" strokeLinecap="round" strokeLinejoin="round"><path d="M18 6 6 18" /><path d="m6 6 12 12" /></svg>
+                  </button>
+                </div>
               </div>
-            )}
-          </div>
-
-          <h3 className="text-gray-700 text-lg font-medium mb-4">Cart</h3>
-          <div className="flex flex-col gap-3 mb-6">
-            {items.length === 0 ? (
-              <div className="text-center py-8 text-gray-500 bg-gray-100 rounded-lg">No items added.</div>
-            ) : (
-              items.map(item => (
-                <div key={item.id} className="flex items-center justify-between p-3 bg-white rounded-lg shadow-sm border border-gray-200">
-                  <div>
-                    <p className="font-medium">{item.name}</p>
-                    <p className="text-sm text-gray-600">₹{item.mrp.toFixed(2)}</p>
-                  </div>
-                  <div className="flex items-center gap-2">
-                    <button className="flex items-center justify-center w-7 h-7 rounded-full bg-gray-200 disabled:opacity-50" onClick={() => handleQuantityChange(item.id, -1)} disabled={item.quantity === 1}>-</button>
-                    <span className="w-6 text-center font-semibold">{item.quantity}</span>
-                    <button className="flex items-center justify-center w-7 h-7 rounded-full bg-gray-200" onClick={() => handleQuantityChange(item.id, 1)}>+</button>
-                    <button className="text-gray-500 hover:text-red-500" onClick={() => handleDeleteItem(item.id)} title="Remove item">
-                      <svg xmlns="http://www.w3.org/2000/svg" width="20" height="20" viewBox="0 0 24 24" fill="none" stroke="currentColor" strokeWidth="2" strokeLinecap="round" strokeLinejoin="round"><path d="M18 6 6 18" /><path d="m6 6 12 12" /></svg>
-                    </button>
-                  </div>
-                </div>
-              ))
-            )}
-          </div>
-        </div>
-
-        <div className="sticky bottom-0 left-0 right-0 p-4 bg-white border-t shadow-[0_-2px_5px_rgba(0,0,0,0.05)]">
-          <div className="flex justify-between items-center mb-3">
-            <p className="text-lg font-medium">Total Amount</p>
-            <p className="text-2xl font-bold">₹{totalAmount.toFixed(2)}</p>
-          </div>
-          <button onClick={handleProceedToPayment} className="w-full bg-green-600 text-white p-3 rounded-lg text-lg font-semibold shadow-md hover:bg-green-700 disabled:opacity-50" disabled={items.length === 0}>
-            Proceed to Payment
-          </button>
-        </div>
-
-<<<<<<< HEAD
-        <PaymentDrawer isOpen={isDrawerOpen} onClose={() => setIsDrawerOpen(false)} subtotal={totalAmount} onPaymentComplete={handleSavePayment} />
+            ))
+          )}
+        </div>
       </div>
-    );
-  };
-
-  export default Sales;
-=======
+
+      <div className="sticky bottom-0 left-0 right-0 p-4 bg-white border-t shadow-[0_-2px_5px_rgba(0,0,0,0.05)]">
+        <div className="flex justify-between items-center mb-3">
+          <p className="text-lg font-medium">Total Amount</p>
+          <p className="text-2xl font-bold">₹{totalAmount.toFixed(2)}</p>
+        </div>
+        <button onClick={handleProceedToPayment} className="w-full bg-green-600 text-white p-3 rounded-lg text-lg font-semibold shadow-md hover:bg-green-700 disabled:opacity-50" disabled={items.length === 0}>
+          Proceed to Payment
+        </button>
+      </div>
+
       <PaymentDrawer isOpen={isDrawerOpen} onClose={() => setIsDrawerOpen(false)} subtotal={totalAmount} onPaymentComplete={handleSavePayment} />
     </div>
   );
 };
 
-export default Sales;
->>>>>>> 10915b97
+export default Sales;