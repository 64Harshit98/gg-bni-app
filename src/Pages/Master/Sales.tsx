--- conflicted
+++ resolved
@@ -164,10 +164,7 @@
     longPressTimer.current = setTimeout(() => {
       setIsDiscountLocked(false);
     }, 500);
-<<<<<<< HEAD
-=======
- // 500ms for a long press
->>>>>>> f0253537
+    // 500ms for a long press
   };
 
   const handleDiscountPressEnd = () => {
@@ -209,11 +206,7 @@
                   <div
                     onClick={() => handleModeToggle(mode.id)}
                     className={`p-3 rounded-lg shadow-sm cursor-pointer aspect-square flex flex-col items-center justify-center text-center transition-all duration-200
-<<<<<<< HEAD
-                                       ${isSelected ? 'bg-gray-600 text-white border-2 border-gray-700' : 'bg-white text-gray-800 border'}`}
-=======
                                         ${isSelected ? 'bg-gray-600 text-white border-2 border-gray-700' : 'bg-white text-gray-800 border'}`}
->>>>>>> f0253537
                   >
                     <h3 className="font-semibold text-sm">{mode.name}</h3>
                     <p className={`text-xs mt-1 ${isSelected ? 'text-blue-200' : 'text-gray-500'}`}>{mode.description}</p>
@@ -232,10 +225,7 @@
         </div>
 
         <div className="p-4 mt-auto sticky bottom-0 bg-white border-t">
-<<<<<<< HEAD
-=======
-
->>>>>>> f0253537
+
           <div className="flex justify-between items-center mb-2"><span className="text-sm text-gray-600">Subtotal:</span><span className="font-medium text-sm">₹{subtotal.toFixed(2)}</span></div>
           <div
             className="flex items-center justify-between mb-2 gap-2"
@@ -264,12 +254,6 @@
   const navigate = useNavigate();
   const { currentUser } = useAuth();
 
-<<<<<<< HEAD
-  // New state to manage feedback messages
-  const [modal, setModal] = useState<{ message: string; type: 'success' | 'error' | 'info' } | null>(null);
-
-=======
->>>>>>> f0253537
   const [items, setItems] = useState<SalesItem[]>([]);
   const [selectedItem, setSelectedItem] = useState<string>('');
   const [availableItems, setAvailableItems] = useState<Item[]>([]);
@@ -338,37 +322,10 @@
     setIsDrawerOpen(true);
   };
 
-<<<<<<< HEAD
-  // New function to update item amount in Firestore
-  const updateItemAmount = async (itemId: string, quantitySold: number) => {
-    const itemRef = doc(db, "items", itemId);
-    try {
-      await updateDoc(itemRef, {
-        amount: firebaseIncrement(-quantitySold)
-      });
-    } catch (error) {
-      console.error(`Error updating item amount for ID: ${itemId}`, error);
-      throw new Error(`Failed to update inventory for item ID: ${itemId}`);
-    }
-  };
-
-=======
->>>>>>> f0253537
   const handleSavePayment = async (completionData: PaymentCompletionData) => {
     if (!currentUser) throw new Error("User is not authenticated.");
 
     const { paymentDetails, partyName, partyNumber, discount } = completionData;
-<<<<<<< HEAD
-
-    // Check if enough stock is available before saving
-    for (const item of items) {
-      const availableItem = availableItems.find(i => i.id === item.id);
-      if (availableItem && availableItem.amount < item.quantity) {
-        throw new Error(`Not enough stock for item: ${item.name}. Available: ${availableItem.amount}, Requested: ${item.quantity}`);
-      }
-    }
-=======
->>>>>>> f0253537
 
     const saleData = {
       userId: currentUser.uid,
@@ -383,28 +340,13 @@
     };
 
     try {
-<<<<<<< HEAD
-      // 1. Save the sale to the 'sales' collection
       await addDoc(collection(db, "sales"), saleData);
-
-      // 2. Update the amount of each sold item in the 'items' collection
-      const updatePromises = items.map(item => updateItemAmount(item.id, item.quantity));
-      await Promise.all(updatePromises);
-
-      // Clear the cart and reset state after successful transaction
-=======
-      await addDoc(collection(db, "sales"), saleData);
->>>>>>> f0253537
       setItems([]);
       setSelectedItem('');
       setSearchQuery('');
       setModal({ message: "Sale completed successfully!", type: 'success' });
     } catch (error) {
       console.error("Error saving sale to Firestore: ", error);
-<<<<<<< HEAD
-      setModal({ message: `Failed to save payment: ${error}`, type: 'error' });
-=======
->>>>>>> f0253537
       throw error;
     }
   };
@@ -421,10 +363,6 @@
 
   return (
     <div className="flex flex-col min-h-screen bg-white w-full">
-<<<<<<< HEAD
-      {modal && <Modal message={modal.message} onClose={() => setModal(null)} type={modal.type} />}
-=======
->>>>>>> f0253537
       <div className="flex items-center justify-between p-4 bg-white border-b border-gray-200 shadow-sm sticky top-0 z-30">
         <button onClick={() => navigate(ROUTES.HOME)} className="text-2xl font-bold text-gray-600">&times;</button>
         <div className="flex-1 flex justify-center items-center gap-6">
