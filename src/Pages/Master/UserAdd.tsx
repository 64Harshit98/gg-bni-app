--- conflicted
+++ resolved
@@ -127,10 +127,7 @@
 
         {error && <p className="text-sm text-center text-red-600">{error}</p>}
         {success && <p className="text-sm text-center text-green-600">{success}</p>}
-<<<<<<< HEAD
-=======
 
->>>>>>> 10915b97
         <CustomButton type="submit" variant="filled" disabled={isSubmitting}>
           {isSubmitting ? 'Adding User...' : 'Add User'}
         </CustomButton>
