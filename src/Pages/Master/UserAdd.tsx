--- conflicted
+++ resolved
@@ -127,10 +127,6 @@
 
         {error && <p className="text-sm text-center text-red-600">{error}</p>}
         {success && <p className="text-sm text-center text-green-600">{success}</p>}
-<<<<<<< HEAD
-
-=======
->>>>>>> 3266f780
         <CustomButton type="submit" variant="filled" disabled={isSubmitting}>
           {isSubmitting ? 'Adding User...' : 'Add User'}
         </CustomButton>
