import React, { useState } from 'react';
import { useNavigate } from 'react-router-dom';
<<<<<<< HEAD
import { ICONS } from '../../constants/icon.constants';
import { CustomIcon } from '../../Components';
// Import Firebase Functions SDK
import { getFunctions, httpsCallable } from 'firebase/functions';
=======
import { db } from '../../lib/firebase';
import { doc, setDoc, serverTimestamp } from 'firebase/firestore';
>>>>>>> 0552f88a
import { useAuth } from '../../context/auth-context';
import { ROUTES } from '../../constants/routes.constants';
import { FloatingLabelInput } from '../../Components/ui/FloatingLabelInput'; // Import the component
import { CustomButton } from '../../Components/CustomButton'; // Assuming you have a custom button

const UserAdd: React.FC = () => {
  const navigate = useNavigate();
  const { currentUser } = useAuth();

  const [fullName, setFullName] = useState('');
  const [email, setEmail] = useState('');
  const [password, setPassword] = useState('');
  const [role, setRole] = useState('Salesman');

  const [isSubmitting, setIsSubmitting] = useState(false);
  const [error, setError] = useState<string | null>(null);
  const [success, setSuccess] = useState<string | null>(null);

  const handleAddUser = async (e: React.FormEvent) => {
    e.preventDefault();
    setError(null);
    setSuccess(null);

    if (!currentUser) {
<<<<<<< HEAD
      setError("You must be logged in to add users.");
=======
      setError("You must be logged in as an admin to add users.");
>>>>>>> 0552f88a
      return;
    }

    if (!fullName.trim() || !email.trim() || !password.trim()) {
      setError("Please fill in all required fields.");
      return;
    }

    setIsSubmitting(true);

    try {
<<<<<<< HEAD
      const functions = getFunctions();
      const createNewUser = httpsCallable(functions, 'createNewUser');

      const result = await createNewUser({
        fullName: fullName.trim(),
        email: email.trim(),
        password: password,
        role: role,
      });

      console.log(result.data);
=======
      // This is a simplified example. In production, use Firebase Admin SDK on a server.
      const newUserId = `user_${Date.now()}`;

      const userDocRef = doc(db, 'users', newUserId);
      await setDoc(userDocRef, {
        name: fullName.trim(),
        email: email.trim(),
        role: role,
        createdBy: currentUser.uid,
        createdAt: serverTimestamp(),
      });

>>>>>>> 0552f88a
      setSuccess(`User "${fullName}" created successfully!`);

      setFullName('');
      setEmail('');
      setPassword('');
      setRole('Salesman');

      setTimeout(() => {
        setSuccess(null);
        navigate(ROUTES.MASTERS);
      }, 2000);

    } catch (err: any) {
      console.error('Error adding user:', err);
      setError(err.message || 'Failed to add user. Please try again.');
    } finally {
      setIsSubmitting(false);
    }
  };

  return (
<<<<<<< HEAD
    <div className="flex flex-col min-h-screen bg-white p-6">
      <button
        onClick={() => navigate(ROUTES.HOME)}
        className="self-start mb-8"
      >
        <CustomIcon iconName={ICONS.BACK_CURVE} />
      </button>
      <h1 className="text-4xl font-bold mb-2">User Add</h1>

      <form onSubmit={handleAddUser} className="flex flex-col p-6 space-y-6 overflow-y-auto">
        <FloatingLabelInput
          id="fullName"
          type="text"
          label="Full Name"
          value={fullName}
          onChange={(e) => setFullName(e.target.value)}
          required
          disabled={isSubmitting}
        />
        <FloatingLabelInput
          id="email"
          type="email"
          label="Email"
          value={email}
          onChange={(e) => setEmail(e.target.value)}
          required
          disabled={isSubmitting}
        />
        <FloatingLabelInput
          id="password"
          type="password"
          label="Password"
          value={password}
          onChange={(e) => setPassword(e.target.value)}
          required
          disabled={isSubmitting}
        />

        {/* Styled Select for Role */}
        <div className="relative">
          <label htmlFor="role" className="block text-sm font-medium text-gray-700 mb-1">Role</label>
          <select
            id="role"
            value={role}
            onChange={(e) => setRole(e.target.value)}
            className="w-full p-3 bg-gray-50 rounded-md border border-gray-300 focus:ring-2 focus:ring-blue-500 outline-none appearance-none"
            disabled={isSubmitting}
          >
=======
    <div className="flex flex-col h-full bg-gray-50">
      <div className="flex items-center justify-between p-4 bg-white border-b border-gray-200 shadow-sm sticky top-0 z-10">
        <button
          onClick={() => navigate(-1)}
          className="text-2xl font-bold text-gray-600"
        >
          &times;
        </button>
        <h2 className="text-xl font-bold text-gray-800">Add New User</h2>
        <div className="w-6"></div> {/* Spacer */}
      </div>

      {/* The form itself is now the main content container */}
      <form onSubmit={handleAddUser} className="flex-grow p-4 space-y-4">
        <div>
          <label htmlFor="fullName" className="block text-sm font-medium text-gray-700 mb-1">Full Name</label>
          <input type="text" id="fullName" value={fullName} onChange={(e) => setFullName(e.target.value)} placeholder="Enter full name" required className="w-full p-3 bg-white rounded-md focus:ring-2 focus:ring-blue-500 outline-none border border-gray-300" />
        </div>
        <div>
          <label htmlFor="email" className="block text-sm font-medium text-gray-700 mb-1">Email</label>
          <input type="email" id="email" value={email} onChange={(e) => setEmail(e.target.value)} placeholder="Enter email address" required className="w-full p-3 bg-white rounded-md focus:ring-2 focus:ring-blue-500 outline-none border border-gray-300" />
        </div>
        <div>
          <label htmlFor="password" className="block text-sm font-medium text-gray-700 mb-1">Password</label>
          <input type="password" id="password" value={password} onChange={(e) => setPassword(e.target.value)} placeholder="Create a password" required className="w-full p-3 bg-white rounded-md focus:ring-2 focus:ring-blue-500 outline-none border border-gray-300" />
        </div>
        <div>
          <label htmlFor="role" className="block text-sm font-medium text-gray-700 mb-1">Role</label>
          <select id="role" value={role} onChange={(e) => setRole(e.target.value)} className="w-full p-3 bg-white rounded-md focus:ring-2 focus:ring-blue-500 outline-none appearance-none border border-gray-300">
>>>>>>> 0552f88a
            <option value="Salesman">Salesman</option>
            <option value="Manager">Manager</option>
          </select>
        </div>

        {error && <p className="text-sm text-center text-red-600">{error}</p>}
        {success && <p className="text-sm text-center text-green-600">{success}</p>}

<<<<<<< HEAD
        <CustomButton type="submit" variant="filled" disabled={isSubmitting}>
          {isSubmitting ? 'Adding User...' : 'Add User'}
        </CustomButton>
      </form>
      <div />
=======
        <div className="pt-2">
          <button type="submit" disabled={isSubmitting} className="w-full inline-flex items-center justify-center px-6 py-3 border border-transparent text-base font-medium rounded-md shadow-sm text-white bg-blue-600 hover:bg-blue-700 disabled:bg-blue-400">
            {isSubmitting ? 'Adding User...' : 'Add User'}
          </button>
        </div>
      </form>
>>>>>>> 0552f88a
    </div>
  );
};

export default UserAdd;<|MERGE_RESOLUTION|>--- conflicted
+++ resolved
@@ -1,14 +1,9 @@
 import React, { useState } from 'react';
 import { useNavigate } from 'react-router-dom';
-<<<<<<< HEAD
 import { ICONS } from '../../constants/icon.constants';
 import { CustomIcon } from '../../Components';
 // Import Firebase Functions SDK
 import { getFunctions, httpsCallable } from 'firebase/functions';
-=======
-import { db } from '../../lib/firebase';
-import { doc, setDoc, serverTimestamp } from 'firebase/firestore';
->>>>>>> 0552f88a
 import { useAuth } from '../../context/auth-context';
 import { ROUTES } from '../../constants/routes.constants';
 import { FloatingLabelInput } from '../../Components/ui/FloatingLabelInput'; // Import the component
@@ -33,11 +28,7 @@
     setSuccess(null);
 
     if (!currentUser) {
-<<<<<<< HEAD
       setError("You must be logged in to add users.");
-=======
-      setError("You must be logged in as an admin to add users.");
->>>>>>> 0552f88a
       return;
     }
 
@@ -49,7 +40,6 @@
     setIsSubmitting(true);
 
     try {
-<<<<<<< HEAD
       const functions = getFunctions();
       const createNewUser = httpsCallable(functions, 'createNewUser');
 
@@ -61,20 +51,6 @@
       });
 
       console.log(result.data);
-=======
-      // This is a simplified example. In production, use Firebase Admin SDK on a server.
-      const newUserId = `user_${Date.now()}`;
-
-      const userDocRef = doc(db, 'users', newUserId);
-      await setDoc(userDocRef, {
-        name: fullName.trim(),
-        email: email.trim(),
-        role: role,
-        createdBy: currentUser.uid,
-        createdAt: serverTimestamp(),
-      });
-
->>>>>>> 0552f88a
       setSuccess(`User "${fullName}" created successfully!`);
 
       setFullName('');
@@ -96,7 +72,6 @@
   };
 
   return (
-<<<<<<< HEAD
     <div className="flex flex-col min-h-screen bg-white p-6">
       <button
         onClick={() => navigate(ROUTES.HOME)}
@@ -145,37 +120,6 @@
             className="w-full p-3 bg-gray-50 rounded-md border border-gray-300 focus:ring-2 focus:ring-blue-500 outline-none appearance-none"
             disabled={isSubmitting}
           >
-=======
-    <div className="flex flex-col h-full bg-gray-50">
-      <div className="flex items-center justify-between p-4 bg-white border-b border-gray-200 shadow-sm sticky top-0 z-10">
-        <button
-          onClick={() => navigate(-1)}
-          className="text-2xl font-bold text-gray-600"
-        >
-          &times;
-        </button>
-        <h2 className="text-xl font-bold text-gray-800">Add New User</h2>
-        <div className="w-6"></div> {/* Spacer */}
-      </div>
-
-      {/* The form itself is now the main content container */}
-      <form onSubmit={handleAddUser} className="flex-grow p-4 space-y-4">
-        <div>
-          <label htmlFor="fullName" className="block text-sm font-medium text-gray-700 mb-1">Full Name</label>
-          <input type="text" id="fullName" value={fullName} onChange={(e) => setFullName(e.target.value)} placeholder="Enter full name" required className="w-full p-3 bg-white rounded-md focus:ring-2 focus:ring-blue-500 outline-none border border-gray-300" />
-        </div>
-        <div>
-          <label htmlFor="email" className="block text-sm font-medium text-gray-700 mb-1">Email</label>
-          <input type="email" id="email" value={email} onChange={(e) => setEmail(e.target.value)} placeholder="Enter email address" required className="w-full p-3 bg-white rounded-md focus:ring-2 focus:ring-blue-500 outline-none border border-gray-300" />
-        </div>
-        <div>
-          <label htmlFor="password" className="block text-sm font-medium text-gray-700 mb-1">Password</label>
-          <input type="password" id="password" value={password} onChange={(e) => setPassword(e.target.value)} placeholder="Create a password" required className="w-full p-3 bg-white rounded-md focus:ring-2 focus:ring-blue-500 outline-none border border-gray-300" />
-        </div>
-        <div>
-          <label htmlFor="role" className="block text-sm font-medium text-gray-700 mb-1">Role</label>
-          <select id="role" value={role} onChange={(e) => setRole(e.target.value)} className="w-full p-3 bg-white rounded-md focus:ring-2 focus:ring-blue-500 outline-none appearance-none border border-gray-300">
->>>>>>> 0552f88a
             <option value="Salesman">Salesman</option>
             <option value="Manager">Manager</option>
           </select>
@@ -183,21 +127,11 @@
 
         {error && <p className="text-sm text-center text-red-600">{error}</p>}
         {success && <p className="text-sm text-center text-green-600">{success}</p>}
-
-<<<<<<< HEAD
         <CustomButton type="submit" variant="filled" disabled={isSubmitting}>
           {isSubmitting ? 'Adding User...' : 'Add User'}
         </CustomButton>
       </form>
       <div />
-=======
-        <div className="pt-2">
-          <button type="submit" disabled={isSubmitting} className="w-full inline-flex items-center justify-center px-6 py-3 border border-transparent text-base font-medium rounded-md shadow-sm text-white bg-blue-600 hover:bg-blue-700 disabled:bg-blue-400">
-            {isSubmitting ? 'Adding User...' : 'Add User'}
-          </button>
-        </div>
-      </form>
->>>>>>> 0552f88a
     </div>
   );
 };
