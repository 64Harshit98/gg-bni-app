--- conflicted
+++ resolved
@@ -402,179 +402,6 @@
               </label>
             </div>
 
-<<<<<<< HEAD
-            <main className="flex-grow p-4 bg-gray-50 w-full overflow-y-auto box-border">
-                <form onSubmit={handleSave} className="max-w-3xl mx-auto">
-
-                    {/* --- Card 1: General Settings --- */}
-                    <div className="bg-white rounded-lg p-6 shadow-md mb-2">
-                        <h2 className="text-lg font-semibold text-gray-800 mb-4">General Settings</h2>
-                        <div className="grid grid-cols-1 md:grid-cols-2 gap-4 mb-4">
-                            <div>
-                                <label htmlFor="sales-view-type" className="block text-gray-700 text-sm font-medium mb-1">Sales View Type</label>
-                                <select
-                                    id="sales-view-type"
-                                    value={settings.salesViewType || 'list'}
-                                    onChange={(e) => handleChange('salesViewType', e.target.value)}
-                                    className="w-full p-3 border border-gray-300 rounded-lg bg-white"
-                                >
-                                    <option value="list">List View</option>
-                                    <option value="card">Card View</option>
-                                </select>
-                            </div>
-                        </div>
-                        <div className="flex items-center mb-2">
-                            <input type="checkbox" id="salesman-billing" checked={settings.enableSalesmanSelection ?? false} onChange={(e) => handleCheckboxChange('enableSalesmanSelection', e.target.checked)} className="w-4 h-4 text-blue-600" />
-                            <label htmlFor="salesman-billing" className="ml-2 text-gray-700 text-sm font-medium">Enable Salesman-wise Billing</label>
-                        </div>
-                    </div>
-
-                    {/* --- Card 2: Pricing & Tax --- */}
-                    <div className="bg-white rounded-lg p-6 shadow-md mb-2">
-                        <h2 className="text-lg font-semibold text-gray-800 mb-4">Pricing & Tax</h2>
-
-                        <div className="grid grid-cols-1 md:grid-cols-2 gap-4 mb-4">
-                            <div>
-                                <label htmlFor="gst-scheme" className="block text-gray-700 text-sm font-medium mb-1">GST Scheme</label>
-                                <select
-                                    id="gst-scheme"
-                                    value={settings.gstScheme || 'none'}
-                                    onChange={(e) => handleChange('gstScheme', e.target.value)}
-                                    className="w-full p-3 border border-gray-300 rounded-lg bg-white"
-                                >
-                                    <option value="none">None (Tax Disabled)</option>
-                                    <option value="regular">Regular GST</option>
-                                    <option value="composition">Composition GST</option>
-                                </select>
-                            </div>
-                        </div>
-
-                        {settings.gstScheme === 'regular' && (
-                            <div className="grid grid-cols-1 md:grid-cols-2 gap-4 mb-2">
-                                <div>
-                                    <label htmlFor="tax-type" className="block text-gray-700 text-sm font-medium mb-1">Tax Calculation (for Regular GST)</label>
-                                    <select
-                                        id="tax-type"
-                                        value={settings.taxType || 'exclusive'}
-                                        onChange={(e) => handleChange('taxType', e.target.value)}
-                                        className="w-full p-3 border border-gray-300 rounded-lg bg-white"
-                                    >
-                                        <option value="exclusive">Tax Exclusive (Sale Price + GST)</option>
-                                        <option value="inclusive">Tax Inclusive (Sale Price includes GST)</option>
-                                    </select>
-                                </div>
-                            </div>
-                        )}
-
-                        <div className="flex items-center mb-2">
-                            <input type="checkbox" id="enable-rounding" checked={settings.enableRounding ?? false} onChange={(e) => handleCheckboxChange('enableRounding', e.target.checked)} className="w-4 h-4 text-blue-600" />
-                            <label htmlFor="enable-rounding" className="ml-2 text-gray-700 text-sm font-medium">Enable Rounding Off</label>
-                        </div>
-                        <div className="flex items-center mb-4">
-                            <input type="checkbox" id="enforce-mrp" checked={settings.enforceExactMRP ?? false} onChange={(e) => handleCheckboxChange('enforceExactMRP', e.target.checked)} className="w-4 h-4 text-blue-600" />
-                            <label htmlFor="enforce-mrp" className="ml-2 text-gray-700 text-sm font-medium">Enforce Selling Price == MRP</label>
-                        </div>
-                    </div>
-
-                    {/* --- Card 3: Discounts & Price Control --- */}
-                    <div className="bg-white rounded-lg p-6 shadow-md mb-2">
-                        <h2 className="text-lg font-semibold text-gray-800 mb-4">Discounts & Price Control</h2>
-                        <div className="flex items-center mb-4">
-                            <input type="checkbox" id="item-discount" checked={settings.enableItemWiseDiscount ?? false} onChange={(e) => handleCheckboxChange('enableItemWiseDiscount', e.target.checked)} className="w-4 h-4 text-blue-600" />
-                            <label htmlFor="item-discount" className="ml-2 text-gray-700 text-sm font-medium">Enable Item-wise Discount</label>
-                        </div>
-
-                        <div className="flex items-center mb-4">
-                            <input type="checkbox" id="lock-discount" checked={settings.lockDiscountEntry ?? false} onChange={(e) => handleCheckboxChange('lockDiscountEntry', e.target.checked)} className="w-4 h-4 text-blue-600" />
-                            <label htmlFor="lock-discount" className="ml-2 text-gray-700 text-sm font-medium">Lock Discount Entry (Prevent editing on sales screen)</label>
-                        </div>
-                        <div className="flex items-center mb-4">
-                            <input type="checkbox" id="lock-price" checked={settings.lockSalePriceEntry ?? false} onChange={(e) => handleCheckboxChange('lockSalePriceEntry', e.target.checked)} className="w-4 h-4 text-blue-600" />
-                            <label htmlFor="lock-price" className="ml-2 text-gray-700 text-sm font-medium">Lock Sale Price (Prevent editing on sales screen)</label>
-                        </div>
-                    </div>
-
-                    {/* --- Card 4: Billing & Inventory Rules --- */}
-                    <div className="bg-white rounded-lg p-6 shadow-md mb-2">
-                        <h2 className="text-lg font-semibold text-gray-800 mb-4">Billing & Inventory Rules</h2>
-                        <div className="flex items-center mb-4">
-                            <input type="checkbox" id="allow-negative" checked={settings.allowNegativeStock ?? false} onChange={(e) => handleCheckboxChange('allowNegativeStock', e.target.checked)} className="w-4 h-4 text-blue-600" />
-                            <label htmlFor="allow-negative" className="ml-2 text-gray-700 text-sm font-medium">Allow Negative Inventory Billing</label>
-                        </div>
-                        <div className="flex items-center mb-4">
-                            <input type="checkbox" id="allow-due" checked={settings.allowDueBilling ?? false} onChange={(e) => handleCheckboxChange('allowDueBilling', e.target.checked)} className="w-4 h-4 text-blue-600" />
-                            <label htmlFor="allow-due" className="ml-2 text-gray-700 text-sm font-medium">Allow Due Billing (Credit Sales)</label>
-                        </div>
-                    </div>
-
-                    {/* --- Card 5: Required Fields --- */}
-                    <div className="bg-white rounded-lg p-6 shadow-md mb-2">
-                        <h2 className="text-lg font-semibold text-gray-800 mb-4">Required Fields</h2>
-                        <p className="text-sm text-gray-500 mb-2">Select fields that must be filled before saving a sale.</p>
-                        <div className="flex items-center mb-4">
-                            <input type="checkbox" id="req-customer" checked={settings.requireCustomerName ?? false} onChange={(e) => handleCheckboxChange('requireCustomerName', e.target.checked)} className="w-4 h-4 text-blue-600" />
-                            <label htmlFor="req-customer" className="ml-2 text-gray-700 text-sm font-medium">Require Customer Name</label>
-                        </div>
-                        <div className="flex items-center mb-4">
-                            <input type="checkbox" id="req-mobile" checked={settings.requireCustomerMobile ?? false} onChange={(e) => handleCheckboxChange('requireCustomerMobile', e.target.checked)} className="w-4 h-4 text-blue-600" />
-                            <label htmlFor="req-mobile" className="ml-2 text-gray-700 text-sm font-medium">Require Customer Mobile</label>
-                        </div>
-                    </div>
-
-                    {/* --- Card 6: Voucher Numbering & Options --- */}
-                    <div className="bg-white rounded-lg p-6 shadow-md mb-2">
-                        <h2 className="text-lg font-semibold text-gray-800 mb-4">Voucher Numbering & Options</h2>
-                        <div className="grid grid-cols-1 md:grid-cols-3 gap-4">
-                            <div>
-                                <label htmlFor="voucher-name" className="block text-gray-700 text-sm font-medium mb-1">Voucher Name</label>
-                                <input
-                                    type="text"
-                                    id="voucher-name"
-                                    value={settings.voucherName || ''}
-                                    onChange={(e) => handleChange('voucherName', e.target.value)}
-                                    className="w-full p-3 border border-gray-300 rounded-lg"
-                                    placeholder="e.g., Sales"
-                                />
-                            </div>
-                            <div>
-                                <label htmlFor="voucher-prefix" className="block text-gray-700 text-sm font-medium mb-1">Voucher Prefix</label>
-                                <input
-                                    type="text"
-                                    id="voucher-prefix"
-                                    value={settings.voucherPrefix || ''}
-                                    onChange={(e) => handleChange('voucherPrefix', e.target.value)}
-                                    className="w-full p-3 border border-gray-300 rounded-lg"
-                                    placeholder="e.g., SLS-"
-                                />
-                            </div>
-                            <div>
-                                <label htmlFor="current-number" className="block text-gray-700 text-sm font-medium mb-1">Next Voucher Number</label>
-                                <input
-                                    type="number"
-                                    id="current-number"
-                                    value={settings.currentVoucherNumber ?? 1}
-                                    onChange={(e) => handleChange('currentVoucherNumber', e.target.value)}
-                                    className="w-full p-3 border border-gray-300 rounded-lg"
-                                    placeholder="e.g., 1"
-                                    min="1"
-                                    step="1"
-                                />
-                            </div>
-                        </div>
-                    </div>
-
-                    <button
-                        type="submit"
-                        disabled={isSaving || isLoading}
-                        className="w-full flex items-center justify-center bg-blue-600 text-white font-bold py-3 px-4 rounded-xl hover:bg-blue-700 transition-colors disabled:bg-gray-400 disabled:cursor-not-allowed"
-                    >
-                        {isSaving ? <Spinner /> : 'Save Settings'}
-                    </button>
-                </form>
-            </main>
-        </div>
-    );
-=======
             <div className="flex items-center mb-4">
               <input
                 type="checkbox"
@@ -793,7 +620,6 @@
       </main>
     </div>
   );
->>>>>>> a7bd8f82
 };
 
 export default SalesSettingsPage;